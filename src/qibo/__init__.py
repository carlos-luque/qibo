__version__ = "0.1.8.dev1"
#from qibo.config import set_batch_size, get_batch_size
#from qibo.config import set_metropolis_threshold, get_metropolis_threshold
#from qibo.backends import numpy_matrices as matrices
<<<<<<< HEAD
from qibo import callbacks#, hamiltonians
from qibo import parallel#, optimizers, solvers
=======
#from qibo import callbacks, hamiltonians
#from qibo import parallel, optimizers, solvers
from qibo.backends import matrices
>>>>>>> b95c1662
from qibo.backends import set_backend, get_backend
from qibo.backends import set_precision, get_precision
from qibo.backends import set_device, get_device
from qibo.backends import set_threads, get_threads
from qibo import gates, models

# TODO: Remove these (temporary to make tests pass)
K = None<|MERGE_RESOLUTION|>--- conflicted
+++ resolved
@@ -2,14 +2,9 @@
 #from qibo.config import set_batch_size, get_batch_size
 #from qibo.config import set_metropolis_threshold, get_metropolis_threshold
 #from qibo.backends import numpy_matrices as matrices
-<<<<<<< HEAD
 from qibo import callbacks#, hamiltonians
 from qibo import parallel#, optimizers, solvers
-=======
-#from qibo import callbacks, hamiltonians
-#from qibo import parallel, optimizers, solvers
 from qibo.backends import matrices
->>>>>>> b95c1662
 from qibo.backends import set_backend, get_backend
 from qibo.backends import set_precision, get_precision
 from qibo.backends import set_device, get_device
