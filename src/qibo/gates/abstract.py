--- conflicted
+++ resolved
@@ -326,11 +326,7 @@
             for symbol in param.free_symbols:
                 param = symbol.evaluate(param)
             params[i] = float(param)
-<<<<<<< HEAD
         self.parameters = tuple(params)
-=======
-        self.parameters = tuple(params)
 
     def asmatrix(self, backend):
-        return backend.asmatrix_parametrized(self)
->>>>>>> c7f0d55a
+        return backend.asmatrix_parametrized(self)