import abc
from qibo.config import raise_error


class Backend(abc.ABC):

    def __init__(self):
        super().__init__()
        self.name = "backend"
        self.platform= None

        self.precision = "double"
        self.dtype = "complex128"
        self.matrices = None

        self.device = "/CPU:0"
        self.nthreads = 1
        self.supports_multigpu = False
        self.oom_error = MemoryError

    def __repr__(self):
        if self.platform is None:
            return self.name
        else:
            return f"{self.name} ({self.platform})"

    @abc.abstractmethod
    def set_precision(self, precision): # pragma: no cover
        """Set complex number precision.

        Args:
            precision (str): 'single' or 'double'.
        """
        raise_error(NotImplementedError)

    @abc.abstractmethod
    def set_device(self, device): # pragma: no cover
        """Set simulation device.

        Args:
            device (str): Device such as '/CPU:0', '/GPU:0', etc.
        """
        raise_error(NotImplementedError)

    @abc.abstractmethod
    def set_threads(self, nthreads): # pragma: no cover
        """Set number of threads for CPU simulation.

<<<<<<< HEAD
    @abc.abstractmethod
    def execute_circuit(self, circuit, initial_state=None, nshots=None): # pragma: no cover
=======
        Args:
            nthreads (int): Number of threads.
        """
>>>>>>> 7e911568
        raise_error(NotImplementedError)

    @abc.abstractmethod
    def cast(self, x, copy=False): # pragma: no cover
        """Cast an object as the array type of the current backend.

        Args:
            x: Object to cast to array.
            copy (bool): If ``True`` a copy of the object is created in memory.
        """
        raise_error(NotImplementedError)

    @abc.abstractmethod
    def issparse(self, x): # pragma: no cover
        """Determine if a given array is a sparse tensor."""
        raise_error(NotImplementedError)

    @abc.abstractmethod
    def to_numpy(self, x): # pragma: no cover
        """Cast a given array to numpy."""
        raise_error(NotImplementedError)

    @abc.abstractmethod
    def compile(self, func): # pragma: no cover
        """Compile the given method.

        Available only for the tensorflow backend.
        """
        raise_error(NotImplementedError)

    @abc.abstractmethod
    def zero_state(self, nqubits): # pragma: no cover
        """Generate |000...0> state vector as an array."""
        raise_error(NotImplementedError)

    @abc.abstractmethod
    def zero_density_matrix(self, nqubits): # pragma: no cover
        """Generate |000...0><000...0| density matrix as an array."""
        raise_error(NotImplementedError)

    @abc.abstractmethod
    def plus_state(self, nqubits): # pragma: no cover
        """Generate |+++...+> state vector as an array."""
        raise_error(NotImplementedError)

    @abc.abstractmethod
    def plus_density_matrix(self, nqubits): # pragma: no cover
        """Generate |+++...+><+++...+| density matrix as an array."""
        raise_error(NotImplementedError)

    @abc.abstractmethod
    def asmatrix(self, gate): # pragma: no cover
        """Convert a :class:`qibo.gates.Gate` to the corresponding matrix."""
        raise_error(NotImplementedError)

    @abc.abstractmethod
    def asmatrix_parametrized(self, gate): # pragma: no cover
        """Equivalent to :meth:`qibo.backends.abstract.Backend.asmatrix` for parametrized gates."""
        raise_error(NotImplementedError)

    @abc.abstractmethod
    def asmatrix_fused(self, gate): # pragma: no cover
        """Fuse matrices of multiple gates."""
        raise_error(NotImplementedError)

    @abc.abstractmethod
    def control_matrix(self, gate): # pragma: no cover
        """"Calculate full matrix representation of a controlled gate."""
        raise_error(NotImplementedError)

    @abc.abstractmethod
    def apply_gate(self, gate, state, nqubits): # pragma: no cover
        """Apply a gate to state vector."""
        raise_error(NotImplementedError)

    @abc.abstractmethod
    def apply_gate_density_matrix(self, gate, state, nqubits): # pragma: no cover
        """Apply a gate to density matrix."""
        raise_error(NotImplementedError)

    @abc.abstractmethod
    def apply_gate_half_density_matrix(self, gate, state, nqubits): # pragma: no cover
        """Apply a gate to one side of the density matrix."""
        raise_error(NotImplementedError)

    @abc.abstractmethod
    def apply_channel(self, channel, state, nqubits): # pragma: no cover
        """Apply a channel to state vector."""
        raise_error(NotImplementedError)

    @abc.abstractmethod
    def apply_channel_density_matrix(self, channel, state, nqubits): # pragma: no cover
        """Apply a channel to density matrix."""
        raise_error(NotImplementedError)

    @abc.abstractmethod
    def collapse_state(self, state, qubits, shot, nqubits, normalize=True): # pragma: no cover
        """Collapse state vector according to measurement shot."""
        raise_error(NotImplementedError)

    @abc.abstractmethod
    def collapse_density_matrix(self, state, qubits, shot, nqubits, normalize=True): # pragma: no cover
        """Collapse density matrix according to measurement shot."""
        raise_error(NotImplementedError)

    @abc.abstractmethod
    def reset_error_density_matrix(self, gate, state, nqubits): # pragma: no cover
        """Apply reset error to density matrix."""
        raise_error(NotImplementedError)

    @abc.abstractmethod
    def thermal_error_density_matrix(self, gate, state, nqubits): # pragma: no cover
        """Apply thermal relaxation error to density matrix."""
        raise_error(NotImplementedError)

    @abc.abstractmethod
    def execute_circuit(self, circuit, initial_state=None, nshots=None): # pragma: no cover
        """Execute a :class:`qibo.models.circuit.Circuit`."""
        raise_error(NotImplementedError)

    @abc.abstractmethod
    def execute_circuit_repeated(self, circuit, initial_state=None, nshots=None): # pragma: no cover
        """Execute a :class:`qibo.models.circuit.Circuit` multiple times.

        Useful for noise simulation using state vectors or for simulating gates
        controlled by measurement outcomes.
        """
        raise_error(NotImplementedError)

    @abc.abstractmethod
    def execute_distributed_circuit(self, circuit, initial_state=None, nshots=None): # pragma: no cover
        """Execute a :class:`qibo.models.circuit.Circuit` using multiple GPUs."""
        raise_error(NotImplementedError)

    @abc.abstractmethod
    def get_state_repr(self, result): # pragma: no cover
        """Represent a quantum state based on circuit execution results.

        Args:
            result (:class:`qibo.states.CircuitResult`): Result object that contains
                the data required to represent the state.
        """
        raise_error(NotImplementedError)

    @abc.abstractmethod
    def get_state_tensor(self, result): # pragma: no cover
        """State vector or density matrix representing a quantum state as an array.

        Args:
            result (:class:`qibo.states.CircuitResult`): Result object that contains
                the data required to represent the state.
        """
        raise_error(NotImplementedError)

    @abc.abstractmethod
    def calculate_symbolic(self, state, nqubits, decimals=5, cutoff=1e-10, max_terms=20): # pragma: no cover
        """Dirac representation of a state vector."""
        raise_error(NotImplementedError)

    @abc.abstractmethod
    def calculate_symbolic_density_matrix(self, state, nqubits, decimals=5, cutoff=1e-10, max_terms=20): # pragma: no cover
        """Dirac representation of a density matrix."""
        raise_error(NotImplementedError)

    @abc.abstractmethod
    def calculate_probabilities(self, state, qubits, nqubits): # pragma: no cover
        """Calculate probabilities given a state vector."""
        raise_error(NotImplementedError)

    @abc.abstractmethod
    def calculate_probabilities_density_matrix(self, state, qubits, nqubits): # pragma: no cover
        """Calculate probabilities given a density matrix."""
        raise_error(NotImplementedError)

    @abc.abstractmethod
    def set_seed(self, seed): # pragma: no cover
        """Set the seed of the random number generator."""
        raise_error(NotImplementedError)

    @abc.abstractmethod
    def sample_shots(self, probabilities, nshots): # pragma: no cover
        """Sample measurement shots according to a probability distribution."""
        raise_error(NotImplementedError)

    @abc.abstractmethod
    def aggregate_shots(self, shots): # pragma: no cover
        """Collect shots to a single array."""
        raise_error(NotImplementedError)

    @abc.abstractmethod
    def samples_to_binary(self, samples, nqubits): # pragma: no cover
        """Convert samples from decimal representation to binary."""
        raise_error(NotImplementedError)

    @abc.abstractmethod
    def samples_to_decimal(self, samples, nqubits): # pragma: no cover
        """Convert samples from binary representation to decimal."""
        raise_error(NotImplementedError)

    @abc.abstractmethod
    def calculate_frequencies(self, samples): # pragma: no cover
        """Calculate measurement frequencies from shots."""
        raise_error(NotImplementedError)

    @abc.abstractmethod
    def update_frequencies(self, frequencies, probabilities, nsamples): # pragma: no cover
        raise_error(NotImplementedError)

    @abc.abstractmethod
    def sample_frequencies(self, probabilities, nshots): # pragma: no cover
        """Sample measurement frequencies according to a probability distribution."""
        raise_error(NotImplementedError)

    @abc.abstractmethod
    def partial_trace(self, state, qubits, nqubits): # pragma: no cover
        """Trace out specific qubits of a state vector."""
        raise_error(NotImplementedError)

    @abc.abstractmethod
    def partial_trace_density_matrix(self, state, qubits, nqubits): # pragma: no cover
        """Trace out specific qubits of a density matrix."""
        raise_error(NotImplementedError)

    @abc.abstractmethod
    def entanglement_entropy(self, rho): # pragma: no cover
        """Calculate entangelement entropy of a reduced density matrix."""
        raise_error(NotImplementedError)

    @abc.abstractmethod
    def calculate_norm(self, state): # pragma: no cover
        """Calculate norm of a state vector."""
        raise_error(NotImplementedError)

    @abc.abstractmethod
    def calculate_norm_density_matrix(self, state): # pragma: no cover
        """Calculate norm (trace) of a density matrix."""
        raise_error(NotImplementedError)

    @abc.abstractmethod
    def calculate_overlap(self, state1, state2): # pragma: no cover
        """Calculate overlap of two state vectors."""
        raise_error(NotImplementedError)

    @abc.abstractmethod
    def calculate_overlap_density_matrix(self, state1, state2): # pragma: no cover
        """Calculate norm of two density matrices."""
        raise_error(NotImplementedError)

    @abc.abstractmethod
    def calculate_eigenvalues(self, matrix, k=6): # pragma: no cover
        """Calculate eigenvalues of a matrix."""
        raise_error(NotImplementedError)

    @abc.abstractmethod
    def calculate_eigenvectors(self, matrix, k=6): # pragma: no cover
        """Calculate eigenvectors of a matrix."""
        raise_error(NotImplementedError)

    @abc.abstractmethod
    def calculate_matrix_exp(self, matrix, a, eigenvectors=None, eigenvalues=None): # pragma: no cover
        """Calculate matrix exponential of a matrix.

        If the eigenvectors and eigenvalues are given the matrix diagonalization is
        used for exponentiation.
        """
        raise_error(NotImplementedError)

    @abc.abstractmethod
    def calculate_expectation_state(self, matrix, state, normalize): # pragma: no cover
        """Calculate expectation value of a state vector given the observable matrix."""
        raise_error(NotImplementedError)

    @abc.abstractmethod
    def calculate_expectation_density_matrix(self, matrix, state, normalize): # pragma: no cover
        """Calculate expectation value of a density matrix given the observable matrix."""
        raise_error(NotImplementedError)

    @abc.abstractmethod
    def calculate_hamiltonian_matrix_product(self, matrix1, matrix2): # pragma: no cover
        """Multiply two matrices."""
        raise_error(NotImplementedError)

    @abc.abstractmethod
    def calculate_hamiltonian_state_product(self, matrix, state): # pragma: no cover
        """Multiply a matrix to a state vector or density matrix."""
        raise_error(NotImplementedError)

    @abc.abstractmethod
    def assert_allclose(self, value, target, rtol=1e-7, atol=0.0): # pragma: no cover
        raise_error(NotImplementedError)

    def assert_circuitclose(self, circuit, target_circuit, rtol=1e-7, atol=0.0):
        value = self.execute_circuit(circuit)
        target = self.execute_circuit(target_circuit)
        self.assert_allclose(value, target, rtol=rtol, atol=atol)

    @abc.abstractmethod
    def test_regressions(self, name):  # pragma: no cover
        """Correct outcomes for tests that involve random numbers.

        The outcomes of such tests depend on the backend.
        """
        raise_error(NotImplementedError)<|MERGE_RESOLUTION|>--- conflicted
+++ resolved
@@ -7,7 +7,7 @@
     def __init__(self):
         super().__init__()
         self.name = "backend"
-        self.platform= None
+        self.platform = None
 
         self.precision = "double"
         self.dtype = "complex128"
@@ -46,14 +46,9 @@
     def set_threads(self, nthreads): # pragma: no cover
         """Set number of threads for CPU simulation.
 
-<<<<<<< HEAD
-    @abc.abstractmethod
-    def execute_circuit(self, circuit, initial_state=None, nshots=None): # pragma: no cover
-=======
         Args:
             nthreads (int): Number of threads.
         """
->>>>>>> 7e911568
         raise_error(NotImplementedError)
 
     @abc.abstractmethod
