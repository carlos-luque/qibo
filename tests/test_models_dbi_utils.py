--- conflicted
+++ resolved
@@ -39,13 +39,8 @@
         Hamiltonian(nqubits, h0, backend=backend),
         mode=DoubleBracketGeneratorType.single_commutator,
     )
-<<<<<<< HEAD
-    generate_Z = generate_Z_operators(nqubits)
-    Z_ops = list(backend.cast(i) for i in generate_Z.values())
-=======
     generate_Z = generate_Z_operators(nqubits, backend=backend)
     Z_ops = list(generate_Z.values())
->>>>>>> d1fe5a95
     initial_off_diagonal_norm = dbi.off_diagonal_norm
 
     for _ in range(NSTEPS):
