import abc

from qibo.config import raise_error


class Backend(abc.ABC):
    def __init__(self):
        super().__init__()
        self.name = "backend"
        self.platform = None

        self.precision = "double"
        self.dtype = "complex128"
        self.matrices = None

        self.device = "/CPU:0"
        self.nthreads = 1
        self.supports_multigpu = False
        self.oom_error = MemoryError

    def __reduce__(self):
        """Allow pickling backend objects that have references to modules."""
        return self.__class__, tuple()

    def __repr__(self):
        if self.platform is None:
            return self.name
        else:
            return f"{self.name} ({self.platform})"

    @abc.abstractmethod
    def set_precision(self, precision):  # pragma: no cover
        """Set complex number precision.

        Args:
            precision (str): 'single' or 'double'.
        """
        raise_error(NotImplementedError)

    @abc.abstractmethod
    def set_device(self, device):  # pragma: no cover
        """Set simulation device.

        Args:
            device (str): Device such as '/CPU:0', '/GPU:0', etc.
        """
        raise_error(NotImplementedError)

    @abc.abstractmethod
    def set_threads(self, nthreads):  # pragma: no cover
        """Set number of threads for CPU simulation.

        Args:
            nthreads (int): Number of threads.
        """
        raise_error(NotImplementedError)

    @abc.abstractmethod
    def cast(self, x, copy=False):  # pragma: no cover
        """Cast an object as the array type of the current backend.

        Args:
            x: Object to cast to array.
            copy (bool): If ``True`` a copy of the object is created in memory.
        """
        raise_error(NotImplementedError)

    @abc.abstractmethod
    def issparse(self, x):  # pragma: no cover
        """Determine if a given array is a sparse tensor."""
        raise_error(NotImplementedError)

    @abc.abstractmethod
    def to_numpy(self, x):  # pragma: no cover
        """Cast a given array to numpy."""
        raise_error(NotImplementedError)

    @abc.abstractmethod
    def compile(self, func):  # pragma: no cover
        """Compile the given method.

        Available only for the tensorflow backend.
        """
        raise_error(NotImplementedError)

    @abc.abstractmethod
    def zero_state(self, nqubits):  # pragma: no cover
        """Generate :math:`|000 \\cdots 0 \\rangle` state vector as an array."""
        raise_error(NotImplementedError)

    @abc.abstractmethod
    def zero_density_matrix(self, nqubits):  # pragma: no cover
        """Generate :math:`|000\\cdots0\\rangle\\langle000\\cdots0|` density matrix as an array."""
        raise_error(NotImplementedError)

    @abc.abstractmethod
    def identity_density_matrix(
        self, nqubits, normalize: bool = True
    ):  # pragma: no cover
        """Generate density matrix

        .. math::
            \\rho = \\frac{1}{2^\\text{nqubits}} \\, \\sum_{k=0}^{2^\\text{nqubits} - 1} \\,
                |k \\rangle \\langle k|

        if ``normalize=True``. If ``normalize=False``, returns the unnormalized
        Identity matrix, which is equivalent to :func:`numpy.eye`.
        """
        raise_error(NotImplementedError)

    @abc.abstractmethod
    def plus_state(self, nqubits):  # pragma: no cover
        """Generate :math:`|+++\\cdots+\\rangle` state vector as an array."""
        raise_error(NotImplementedError)

    @abc.abstractmethod
    def plus_density_matrix(self, nqubits):  # pragma: no cover
        """Generate :math:`|+++\\cdots+\\rangle\\langle+++\\cdots+|` density matrix as an array."""
        raise_error(NotImplementedError)

    @abc.abstractmethod
    def matrix(self, gate):  # pragma: no cover
        """Convert a :class:`qibo.gates.Gate` to the corresponding matrix."""
        raise_error(NotImplementedError)

    @abc.abstractmethod
    def matrix_parametrized(self, gate):  # pragma: no cover
        """Equivalent to :meth:`qibo.backends.abstract.Backend.matrix` for parametrized gates."""
        raise_error(NotImplementedError)

    @abc.abstractmethod
    def matrix_fused(self, gate):  # pragma: no cover
        """Fuse matrices of multiple gates."""
        raise_error(NotImplementedError)

    @abc.abstractmethod
    def control_matrix(self, gate):  # pragma: no cover
        """ "Calculate full matrix representation of a controlled gate."""
        raise_error(NotImplementedError)

    @abc.abstractmethod
    def apply_gate(self, gate, state, nqubits):  # pragma: no cover
        """Apply a gate to state vector."""
        raise_error(NotImplementedError)

    @abc.abstractmethod
    def apply_gate_density_matrix(self, gate, state, nqubits):  # pragma: no cover
        """Apply a gate to density matrix."""
        raise_error(NotImplementedError)

    @abc.abstractmethod
    def apply_gate_half_density_matrix(self, gate, state, nqubits):  # pragma: no cover
        """Apply a gate to one side of the density matrix."""
        raise_error(NotImplementedError)

    @abc.abstractmethod
    def apply_channel(self, channel, state, nqubits):  # pragma: no cover
        """Apply a channel to state vector."""
        raise_error(NotImplementedError)

    @abc.abstractmethod
    def apply_channel_density_matrix(self, channel, state, nqubits):  # pragma: no cover
        """Apply a channel to density matrix."""
        raise_error(NotImplementedError)

    @abc.abstractmethod
    def collapse_state(
        self, state, qubits, shot, nqubits, normalize=True
    ):  # pragma: no cover
        """Collapse state vector according to measurement shot."""
        raise_error(NotImplementedError)

    @abc.abstractmethod
    def collapse_density_matrix(
        self, state, qubits, shot, nqubits, normalize=True
    ):  # pragma: no cover
        """Collapse density matrix according to measurement shot."""
        raise_error(NotImplementedError)

    @abc.abstractmethod
    def reset_error_density_matrix(self, gate, state, nqubits):  # pragma: no cover
        """Apply reset error to density matrix."""
        raise_error(NotImplementedError)

    @abc.abstractmethod
    def thermal_error_density_matrix(self, gate, state, nqubits):  # pragma: no cover
        """Apply thermal relaxation error to density matrix."""
        raise_error(NotImplementedError)

    @abc.abstractmethod
    def execute_circuit(
        self, circuit, initial_state=None, nshots=None
    ):  # pragma: no cover
        """Execute a :class:`qibo.models.circuit.Circuit`."""
        raise_error(NotImplementedError)

    @abc.abstractmethod
    def execute_circuit_repeated(
        self, circuit, initial_state=None, nshots=None
    ):  # pragma: no cover
        """Execute a :class:`qibo.models.circuit.Circuit` multiple times.

        Useful for noise simulation using state vectors or for simulating gates
        controlled by measurement outcomes.
        """
        raise_error(NotImplementedError)

    @abc.abstractmethod
    def execute_distributed_circuit(
        self, circuit, initial_state=None, nshots=None
    ):  # pragma: no cover
        """Execute a :class:`qibo.models.circuit.Circuit` using multiple GPUs."""
        raise_error(NotImplementedError)

    @abc.abstractmethod
    def circuit_result_representation(self, result):  # pragma: no cover
        """Represent a quantum state based on circuit execution results.

        Args:
            result (:class:`qibo.states.CircuitResult`): Result object that contains
                the data required to represent the state.
        """
        raise_error(NotImplementedError)

    @abc.abstractmethod
    def circuit_result_tensor(self, result):  # pragma: no cover
        """State vector or density matrix representing a quantum state as an array.

        Args:
            result (:class:`qibo.states.CircuitResult`): Result object that contains
                the data required to represent the state.
        """
        raise_error(NotImplementedError)

    @abc.abstractmethod
    def circuit_result_probabilities(self, result, qubits=None):  # pragma: no cover
        """Calculates measurement probabilities by tracing out qubits.

        Args:
            result (:class:`qibo.states.CircuitResult`): Result object that contains
                the data required to represent the state.
            qubits (list, set): Set of qubits that are measured.
        """
        raise_error(NotImplementedError)

    @abc.abstractmethod
    def calculate_symbolic(
        self, state, nqubits, decimals=5, cutoff=1e-10, max_terms=20
    ):  # pragma: no cover
        """Dirac representation of a state vector."""
        raise_error(NotImplementedError)

    @abc.abstractmethod
    def calculate_symbolic_density_matrix(
        self, state, nqubits, decimals=5, cutoff=1e-10, max_terms=20
    ):  # pragma: no cover
        """Dirac representation of a density matrix."""
        raise_error(NotImplementedError)

    @abc.abstractmethod
    def calculate_probabilities(self, state, qubits, nqubits):  # pragma: no cover
        """Calculate probabilities given a state vector."""
        raise_error(NotImplementedError)

    @abc.abstractmethod
    def calculate_probabilities_density_matrix(
        self, state, qubits, nqubits
    ):  # pragma: no cover
        """Calculate probabilities given a density matrix."""
        raise_error(NotImplementedError)

    @abc.abstractmethod
    def set_seed(self, seed):  # pragma: no cover
        """Set the seed of the random number generator."""
        raise_error(NotImplementedError)

    @abc.abstractmethod
    def sample_shots(self, probabilities, nshots):  # pragma: no cover
        """Sample measurement shots according to a probability distribution."""
        raise_error(NotImplementedError)

    @abc.abstractmethod
    def aggregate_shots(self, shots):  # pragma: no cover
        """Collect shots to a single array."""
        raise_error(NotImplementedError)

    @abc.abstractmethod
    def samples_to_binary(self, samples, nqubits):  # pragma: no cover
        """Convert samples from decimal representation to binary."""
        raise_error(NotImplementedError)

    @abc.abstractmethod
    def samples_to_decimal(self, samples, nqubits):  # pragma: no cover
        """Convert samples from binary representation to decimal."""
        raise_error(NotImplementedError)

    @abc.abstractmethod
    def calculate_frequencies(self, samples):  # pragma: no cover
        """Calculate measurement frequencies from shots."""
        raise_error(NotImplementedError)

    @abc.abstractmethod
    def update_frequencies(
        self, frequencies, probabilities, nsamples
    ):  # pragma: no cover
        raise_error(NotImplementedError)

    @abc.abstractmethod
    def sample_frequencies(self, probabilities, nshots):  # pragma: no cover
        """Sample measurement frequencies according to a probability distribution."""
        raise_error(NotImplementedError)

    @abc.abstractmethod
    def partial_trace(self, state, qubits, nqubits):  # pragma: no cover
        """Trace out specific qubits of a state vector."""
        raise_error(NotImplementedError)

    @abc.abstractmethod
    def partial_trace_density_matrix(self, state, qubits, nqubits):  # pragma: no cover
        """Trace out specific qubits of a density matrix."""
        raise_error(NotImplementedError)

    @abc.abstractmethod
<<<<<<< HEAD
    def calculate_norm(self, state):  # pragma: no cover
        """Calculate norm of a state vector."""
=======
    def entanglement_entropy(self, rho):  # pragma: no cover
        """Calculate entangelement entropy of a reduced density matrix."""
        raise_error(NotImplementedError)

    @abc.abstractmethod
    def calculate_norm(self, state, order=2):  # pragma: no cover
        """Calculate norm of a state vector. Default is :math:`2`-norm.

        For specifications on possible values of the parameter ``order``
        for the ``tensorflow`` backend, please refer to
        `tensorflow.norm <https://www.tensorflow.org/api_docs/python/tf/norm>`_.
        For all other backends, please refer to
        `numpy.linalg.norm <https://numpy.org/doc/stable/reference/generated/numpy.linalg.norm.html>`_.
        """
>>>>>>> 29fbea13
        raise_error(NotImplementedError)

    @abc.abstractmethod
    def calculate_norm_density_matrix(self, state, order="nuc"):  # pragma: no cover
        """Calculate norm of a density matrix. Default is the ``nuclear`` norm.

        If ``order="nuc"``, it returns the nuclear norm of ``state``,
        assuming ``state`` is Hermitian (also known as trace norm).
        For specifications on the other  possible values of the
        parameter ``order`` for the ``tensorflow`` backend, please refer to
        `tensorflow.norm <https://www.tensorflow.org/api_docs/python/tf/norm>`_.
        For all other backends, please refer to
        `numpy.linalg.norm <https://numpy.org/doc/stable/reference/generated/numpy.linalg.norm.html>`_.
        """
        raise_error(NotImplementedError)

    @abc.abstractmethod
    def calculate_overlap(self, state1, state2):  # pragma: no cover
        """Calculate overlap of two state vectors."""
        raise_error(NotImplementedError)

    @abc.abstractmethod
    def calculate_overlap_density_matrix(self, state1, state2):  # pragma: no cover
        """Calculate norm of two density matrices."""
        raise_error(NotImplementedError)

    @abc.abstractmethod
    def calculate_eigenvalues(self, matrix, k=6):  # pragma: no cover
        """Calculate eigenvalues of a matrix."""
        raise_error(NotImplementedError)

    @abc.abstractmethod
    def calculate_eigenvectors(self, matrix, k=6):  # pragma: no cover
        """Calculate eigenvectors of a matrix."""
        raise_error(NotImplementedError)

    @abc.abstractmethod
    def calculate_matrix_exp(
        self, matrix, a, eigenvectors=None, eigenvalues=None
    ):  # pragma: no cover
        """Calculate matrix exponential of a matrix.

        If the eigenvectors and eigenvalues are given the matrix diagonalization is
        used for exponentiation.
        """
        raise_error(NotImplementedError)

    @abc.abstractmethod
    def calculate_expectation_state(
        self, hamiltonian, state, normalize
    ):  # pragma: no cover
        """Calculate expectation value of a state vector given the observable matrix."""
        raise_error(NotImplementedError)

    @abc.abstractmethod
    def calculate_expectation_density_matrix(
        self, hamiltonian, state, normalize
    ):  # pragma: no cover
        """Calculate expectation value of a density matrix given the observable matrix."""
        raise_error(NotImplementedError)

    @abc.abstractmethod
    def calculate_hamiltonian_matrix_product(
        self, matrix1, matrix2
    ):  # pragma: no cover
        """Multiply two matrices."""
        raise_error(NotImplementedError)

    @abc.abstractmethod
    def calculate_hamiltonian_state_product(self, matrix, state):  # pragma: no cover
        """Multiply a matrix to a state vector or density matrix."""
        raise_error(NotImplementedError)

    @abc.abstractmethod
    def assert_allclose(self, value, target, rtol=1e-7, atol=0.0):  # pragma: no cover
        raise_error(NotImplementedError)

    def assert_circuitclose(self, circuit, target_circuit, rtol=1e-7, atol=0.0):
        value = self.execute_circuit(circuit)
        target = self.execute_circuit(target_circuit)
        self.assert_allclose(value, target, rtol=rtol, atol=atol)

    @abc.abstractmethod
    def test_regressions(self, name):  # pragma: no cover
        """Correct outcomes for tests that involve random numbers.

        The outcomes of such tests depend on the backend.
        """
        raise_error(NotImplementedError)<|MERGE_RESOLUTION|>--- conflicted
+++ resolved
@@ -321,17 +321,8 @@
         raise_error(NotImplementedError)
 
     @abc.abstractmethod
-<<<<<<< HEAD
-    def calculate_norm(self, state):  # pragma: no cover
-        """Calculate norm of a state vector."""
-=======
-    def entanglement_entropy(self, rho):  # pragma: no cover
-        """Calculate entangelement entropy of a reduced density matrix."""
-        raise_error(NotImplementedError)
-
-    @abc.abstractmethod
     def calculate_norm(self, state, order=2):  # pragma: no cover
-        """Calculate norm of a state vector. Default is :math:`2`-norm.
+        """Calculate norm of a state vector.
 
         For specifications on possible values of the parameter ``order``
         for the ``tensorflow`` backend, please refer to
@@ -339,7 +330,6 @@
         For all other backends, please refer to
         `numpy.linalg.norm <https://numpy.org/doc/stable/reference/generated/numpy.linalg.norm.html>`_.
         """
->>>>>>> 29fbea13
         raise_error(NotImplementedError)
 
     @abc.abstractmethod
