/************************************************
 * Functors for gate kernels that apply gates.
 *
 * The following kernels are defined:
 *    - @struct ApplyGateFunctor
 *        Applies gates using standard matrix multiplication.
 *    - @struct ApplyXFunctor
 *        Applies the Pauli X gate by swapping the |...0...> subspace
 *        amplitudes with the |...1...> subspace.
 *    - @struct ApplyYFunctor
 *        Applies the Pauli Y gate by amplitude swapping and multiplying each
 *        piece with the \f$\pm i\f$ phase.
 *    - @struct ApplyZFunctor
 *        Applies the Pauli Z gate by multiplying |...1...> with -1.
 *    - @struct ApplyZPowFunctor
 *        Applies the ZPow gate by multiplying |...1...> with \f$e^{if\theta}\f$.
 *        The phase is passed using the first component of the \p gate parameter.
 *    - @struct ApplySwapFunctor
 *        Applies the SWAP gate by swapping the |...0...1...> subspace with
 *        the |...1...0...> subspace.
 *
 * All functors (except @struct ApplySwapFunctor) inherit the
 * @struct BaseApplyGateFunctor which defines BaseApplyGateFunctor::operator.
 * Each specialized functor definces the corresponding
 * BaseApplyGateFunctor::apply method that handles how the gate acts on states.
 *
 * Gates applied by kernels defined here support a single target qubit but can
 * also be controlled to an arbitrary number of qubits. When a gate is controlled
 * it is applied only to the components that belong to |11...1> subspace of
 * control. The indices of elements that belong to this subpsace are generated
 * as follows: For \f$n_q\f$ total qubits and \f$n_c\f$ control qubits we generate
 * the indices of the target qubit 0- and 1-subspace assuming we have \f$n_q-n_c\f$
 * qubits. These are numbers whose binary representation has length \f$n_q-n_c\f$.
 * Each of these numbers is then transformed to one with binary representation
 * of length \f$n_q\f$ by adding ones in the positions of control qubits. This
 * is done using C++ binary operators.
 ***********************************************/
#ifndef KERNEL_APPLY_GATE_H_
#define KERNEL_APPLY_GATE_H_

#include "tensorflow/core/framework/op_kernel.h"

namespace tensorflow {

namespace functor {

template <typename Device, typename T>
struct BaseOneQubitGateFunctor {
  virtual void apply(T& state1, T& state2, const T* gate = NULL) const;

  virtual void nocontrolwork(const Device& d, int numBlocks, int blockSize,
<<<<<<< HEAD
                             T* state, const T* gate, long tk) const;

  virtual void singlecontrolwork(const Device& d, int numBlocks, int blockSize,
                                 T* state, const T* gate, long tk,
                                 long tk_reduced, int c) const;

  virtual void multicontrolwork(const Device& d, int numBlocks, int blockSize,
                                T* state, const T* gate, long tk,
                                long tk_reduced, int ncontrols,
                                const int* controls, int nqubits) const;
=======
                             T* state, const T* gate, long tk, int m) const;

  virtual void singlecontrolwork(const Device& d, int numBlocks, int blockSize,
                                 T* state, const T* gate, long tk,
                                 long k1, long k2, int m1, int m2) const;

  virtual void multicontrolwork(const Device& d, int numBlocks, int blockSize,
                                T* state, const T* gate, long tk,
                                int m, int ncontrols,
                                const int* controls, int nqubits, int target) const;
>>>>>>> 5300f331

  void operator()(
      const OpKernelContext* context, const Device& d,
      T* state,       //!< Total state vector.
      int nqubits,    //!< Total number of qubits in the state.
      int target,     //!< Target qubit id.
      int ncontrols,  //!< Number of qubits that the gate is controlled on.
      const int32*
          controls,  //!< List of control qubits ids sorted in decreasing order.
      const int32* tensor_controls,  //!< List of control qubits ids sorted in
                                     //!< decreasing order and stored on Device.
      const T* gate = NULL           //!< Gate matrix (used only by)
  ) const;
};

template <typename Device, typename T>
struct ApplyGateFunctor : BaseOneQubitGateFunctor<Device, T> {};

template <typename Device, typename T>
struct ApplyXFunctor : BaseOneQubitGateFunctor<Device, T> {};

template <typename Device, typename T>
struct ApplyYFunctor : BaseOneQubitGateFunctor<Device, T> {};

template <typename Device, typename T>
struct ApplyZFunctor : BaseOneQubitGateFunctor<Device, T> {};

template <typename Device, typename T>
struct ApplyZPowFunctor : BaseOneQubitGateFunctor<Device, T> {};

template <typename Device, typename T>
struct BaseTwoQubitGateFunctor {
  virtual void apply(T* state, int64 i, int64 tk1, int64 tk2,
                     const T* gate = NULL) const;

  virtual void nocontrolwork(const Device& d, int numBlocks, int blockSize,
                             T* state, const T* gate, long ctk1, long ctk2,
                             long tk1, long tk2, int m1, int m2) const;

  virtual void multicontrolwork(const Device& d, int numBlocks, int blockSize,
                                T* state, const T* gate, long ctk1, long ctk2,
                                long tk1, long tk2, int m1, int m2,
                                int ncontrols, const int* controls, int nqubits,
                                int t1, int t2) const;

  void operator()(const OpKernelContext* context, const Device& d, T* state,
                  int nqubits, int target1, int target2, int ncontrols,
                  const int32* controls, const int32* tensor_controls,
                  const T* gate = NULL) const;
};

template <typename Device, typename T>
struct ApplyTwoQubitGateFunctor : BaseTwoQubitGateFunctor<Device, T> {};

template <typename Device, typename T>
struct ApplyFsimFunctor : BaseTwoQubitGateFunctor<Device, T> {};

template <typename Device, typename T>
struct ApplySwapFunctor : BaseTwoQubitGateFunctor<Device, T> {};

}  // namespace functor

}  // namespace tensorflow

#endif  // KERNEL_APPLY_GATE_H_<|MERGE_RESOLUTION|>--- conflicted
+++ resolved
@@ -49,18 +49,6 @@
   virtual void apply(T& state1, T& state2, const T* gate = NULL) const;
 
   virtual void nocontrolwork(const Device& d, int numBlocks, int blockSize,
-<<<<<<< HEAD
-                             T* state, const T* gate, long tk) const;
-
-  virtual void singlecontrolwork(const Device& d, int numBlocks, int blockSize,
-                                 T* state, const T* gate, long tk,
-                                 long tk_reduced, int c) const;
-
-  virtual void multicontrolwork(const Device& d, int numBlocks, int blockSize,
-                                T* state, const T* gate, long tk,
-                                long tk_reduced, int ncontrols,
-                                const int* controls, int nqubits) const;
-=======
                              T* state, const T* gate, long tk, int m) const;
 
   virtual void singlecontrolwork(const Device& d, int numBlocks, int blockSize,
@@ -71,7 +59,6 @@
                                 T* state, const T* gate, long tk,
                                 int m, int ncontrols,
                                 const int* controls, int nqubits, int target) const;
->>>>>>> 5300f331
 
   void operator()(
       const OpKernelContext* context, const Device& d,
