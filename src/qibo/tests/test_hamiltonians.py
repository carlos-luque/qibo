"""Tests methods from `qibo/src/hamiltonians.py`."""
import pytest
import numpy as np
from qibo import hamiltonians, matrices, K


models_config = [
    ("TFIM", {"nqubits": 3, "h": 0.0}, "tfim_N3h0.0.out"),
    ("TFIM", {"nqubits": 3, "h": 0.5}, "tfim_N3h0.5.out"),
    ("TFIM", {"nqubits": 3, "h": 1.0}, "tfim_N3h1.0.out"),
    ("XXZ", {"nqubits": 3, "delta": 0.0}, "heisenberg_N3delta0.0.out"),
    ("XXZ", {"nqubits": 3, "delta": 0.5}, "heisenberg_N3delta0.5.out"),
    ("XXZ", {"nqubits": 3, "delta": 1.0}, "heisenberg_N3delta1.0.out"),
    ("X", {"nqubits": 3}, "x_N3.out"),
    ("Y", {"nqubits": 4}, "y_N4.out"),
    ("Z", {"nqubits": 5}, "z_N5.out"),
    ("MaxCut", {"nqubits": 3}, "maxcut_N3.out"),
    ("MaxCut", {"nqubits": 4}, "maxcut_N4.out"),
    ("MaxCut", {"nqubits": 5}, "maxcut_N5.out"),
]
@pytest.mark.parametrize(("model", "kwargs", "filename"), models_config)
def test_tfim_model_hamiltonian(model, kwargs, filename):
    """Test pre-coded Hamiltonian models generate the proper matrices."""
    from qibo.tests.test_models_variational import assert_regression_fixture
    H = getattr(hamiltonians, model)(**kwargs)
    matrix = K.to_numpy(H.matrix).flatten().real
    assert_regression_fixture(matrix, filename)


@pytest.mark.parametrize("nqubits", [3, 4])
def test_maxcut(nqubits):
    size = 2 ** nqubits
    ham = np.zeros(shape=(size, size), dtype=np.complex128)
    for i in range(nqubits):
        for j in range(nqubits):
            h = np.eye(1)
            for k in range(nqubits):
                if (k == i) ^ (k == j):
                    h = np.kron(h, matrices.Z)
                else:
                    h = np.kron(h, matrices.I)
            M = np.eye(2**nqubits) - h
            ham += M
    target_ham = K.cast(- ham / 2)
<<<<<<< HEAD
    final_ham = hamiltonians.MaxCut(nqubits)
    np.testing.assert_allclose(final_ham.matrix, target_ham)
=======
    final_ham = hamiltonians.MaxCut(nqubits, numpy=numpy)
    K.assert_allclose(final_ham.matrix, target_ham)
>>>>>>> 47ad4adc
<|MERGE_RESOLUTION|>--- conflicted
+++ resolved
@@ -42,10 +42,5 @@
             M = np.eye(2**nqubits) - h
             ham += M
     target_ham = K.cast(- ham / 2)
-<<<<<<< HEAD
     final_ham = hamiltonians.MaxCut(nqubits)
-    np.testing.assert_allclose(final_ham.matrix, target_ham)
-=======
-    final_ham = hamiltonians.MaxCut(nqubits, numpy=numpy)
-    K.assert_allclose(final_ham.matrix, target_ham)
->>>>>>> 47ad4adc
+    K.assert_allclose(final_ham.matrix, target_ham)