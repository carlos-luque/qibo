# -*- coding: utf-8 -*-
import math
from qibo.config import raise_error
from typing import Dict, List, Optional, Tuple
from qibo.gates.abstract import Gate, ParametrizedGate


<<<<<<< HEAD
QASM_GATES = {"h": "H", "x": "X", "y": "Y", "z": "Z",
              "rx": "RX", "ry": "RY", "rz": "RZ",
              "u1": "U1", "u2": "U2", "u3": "U3",
              "cx": "CNOT", "swap": "SWAP", "fswap": "FSWAP", 
              "rxx": "RXX", "ryy": "RYY", "rzz": "RZZ", "cz": "CZ",
              "crx": "CRX", "cry": "CRY", "crz": "CRZ",
              "cu1": "CU1", "cu3": "CU3",
              "ccx": "TOFFOLI", "id": "I", "s": "S",
              "sdg": "SDG", "t": "T", "tdg": "TDG"}
PARAMETRIZED_GATES = {"rx", "ry", "rz", "rxx", "ryy", "rzz", "u1", "u2", "u3",
                      "crx", "cry", "crz", "cu1", "cu3"}
=======
QASM_GATES = {
    "h": "H",
    "x": "X",
    "y": "Y",
    "z": "Z",
    "rx": "RX",
    "ry": "RY",
    "rz": "RZ",
    "u1": "U1",
    "u2": "U2",
    "u3": "U3",
    "cx": "CNOT",
    "swap": "SWAP",
    "fswap": "FSWAP",
    "cz": "CZ",
    "crx": "CRX",
    "cry": "CRY",
    "crz": "CRZ",
    "cu1": "CU1",
    "cu3": "CU3",
    "ccx": "TOFFOLI",
    "id": "I",
    "s": "S",
    "sdg": "SDG",
    "t": "T",
    "tdg": "TDG",
}
PARAMETRIZED_GATES = {
    "rx",
    "ry",
    "rz",
    "u1",
    "u2",
    "u3",
    "crx",
    "cry",
    "crz",
    "cu1",
    "cu3",
}
>>>>>>> 369e1cf5


class H(Gate):
    """The Hadamard gate.

    Args:
        q (int): the qubit id number.
    """

    def __init__(self, q):
        super(H, self).__init__()
        self.name = "h"
        self.target_qubits = (q,)
        self.init_args = [q]


class X(Gate):
    """The Pauli X gate.

    Args:
        q (int): the qubit id number.
    """

    def __init__(self, q):
        super(X, self).__init__()
        self.name = "x"
        self.target_qubits = (q,)
        self.init_args = [q]

    @Gate.check_controls
    def controlled_by(self, *q):
        """Fall back to CNOT and Toffoli if there is one or two controls."""
        if len(q) == 1:
            gate = CNOT(q[0], self.target_qubits[0])
        elif len(q) == 2:
            gate = TOFFOLI(q[0], q[1], self.target_qubits[0])
        else:
            gate = super(X, self).controlled_by(*q)
        return gate

    def decompose(self, *free, use_toffolis=True):
        """Decomposes multi-control ``X`` gate to one-qubit, ``CNOT`` and ``TOFFOLI`` gates.

        Args:
            free: Ids of free qubits to use for the gate decomposition.
            use_toffolis: If ``True`` the decomposition contains only ``TOFFOLI`` gates.
                If ``False`` a congruent representation is used for ``TOFFOLI`` gates.
                See :class:`qibo.gates.TOFFOLI` for more details on this representation.

        Returns:
            List with one-qubit, ``CNOT`` and ``TOFFOLI`` gates that have the
            same effect as applying the original multi-control gate.
        """
        if set(free) & set(self.qubits):
            raise_error(
                ValueError,
                "Cannot decompose multi-control X gate if free "
                "qubits coincide with target or controls.",
            )

        controls = self.control_qubits
        target = self.target_qubits[0]
        m = len(controls)
        if m < 3:
            return [self.__class__(target).controlled_by(*controls)]

        decomp_gates = []
        n = m + 1 + len(free)
        if (n >= 2 * m - 1) and (m >= 3):
            gates1 = [
                TOFFOLI(
                    controls[m - 2 - i], free[m - 4 - i], free[m - 3 - i]
                ).congruent(use_toffolis=use_toffolis)
                for i in range(m - 3)
            ]
            gates2 = TOFFOLI(controls[0], controls[1], free[0]).congruent(
                use_toffolis=use_toffolis
            )
            first_toffoli = TOFFOLI(controls[m - 1], free[m - 3], target)

            decomp_gates.append(first_toffoli)
            for gates in gates1:
                decomp_gates.extend(gates)
            decomp_gates.extend(gates2)
            for gates in gates1[::-1]:
                decomp_gates.extend(gates)

        elif len(free) >= 1:
            m1 = n // 2
            free1 = controls[m1:] + (target,) + tuple(free[1:])
            x1 = self.__class__(free[0]).controlled_by(*controls[:m1])
            part1 = x1.decompose(*free1, use_toffolis=use_toffolis)

            free2 = controls[:m1] + tuple(free[1:])
            controls2 = controls[m1:] + (free[0],)
            x2 = self.__class__(target).controlled_by(*controls2)
            part2 = x2.decompose(*free2, use_toffolis=use_toffolis)

            decomp_gates = [*part1, *part2]

        else:  # pragma: no cover
            # impractical case
            raise_error(
                NotImplementedError,
                "X decomposition not implemented " "for zero free qubits.",
            )

        decomp_gates.extend(decomp_gates)
        return decomp_gates


class Y(Gate):
    """The Pauli Y gate.

    Args:
        q (int): the qubit id number.
    """

    def __init__(self, q):
        super(Y, self).__init__()
        self.name = "y"
        self.target_qubits = (q,)
        self.init_args = [q]


class Z(Gate):
    """The Pauli Z gate.

    Args:
        q (int): the qubit id number.
    """

    def __init__(self, q):
        super(Z, self).__init__()
        self.name = "z"
        self.target_qubits = (q,)
        self.init_args = [q]

    @Gate.check_controls
    def controlled_by(self, *q):
        """Fall back to CZ if there is only one control."""
        if len(q) == 1:
            gate = CZ(q[0], self.target_qubits[0])
        else:
            gate = super(Z, self).controlled_by(*q)
        return gate


class S(Gate):
    """The S gate.

    Corresponds to the following unitary matrix

    .. math::
        \\begin{pmatrix}
        1 & 0 \\\\
        0 & i \\\\
        \\end{pmatrix}

    Args:
        q (int): the qubit id number.
    """

    def __init__(self, q):
        super().__init__()
        self.name = "s"
        self.target_qubits = (q,)
        self.init_args = [q]

    def _dagger(self):
        return SDG(*self.init_args)


class SDG(Gate):
    """The conjugate transpose of the S gate.

    Corresponds to the following unitary matrix

    .. math::
        \\begin{pmatrix}
        1 & 0 \\\\
        0 & -i \\\\
        \\end{pmatrix}

    Args:
        q (int): the qubit id number.
    """

    def __init__(self, q):
        super().__init__()
        self.name = "sdg"
        self.target_qubits = (q,)
        self.init_args = [q]

    def _dagger(self):
        return S(*self.init_args)


class T(Gate):
    """The T gate.

    Corresponds to the following unitary matrix

    .. math::
        \\begin{pmatrix}
        1 & 0 \\\\
        0 & e^{i \\pi / 4} \\\\
        \\end{pmatrix}

    Args:
        q (int): the qubit id number.
    """

    def __init__(self, q):
        super().__init__()
        self.name = "t"
        self.target_qubits = (q,)
        self.init_args = [q]

    def _dagger(self):
        return TDG(*self.init_args)


class TDG(Gate):
    """The conjugate transpose of the T gate.

    Corresponds to the following unitary matrix

    .. math::
        \\begin{pmatrix}
        1 & 0 \\\\
        0 & e^{-i \\pi / 4} \\\\
        \\end{pmatrix}

    Args:
        q (int): the qubit id number.
    """

    def __init__(self, q):
        super().__init__()
        self.name = "tdg"
        self.target_qubits = (q,)
        self.init_args = [q]

    def _dagger(self):
        return T(*self.init_args)


class I(ParametrizedGate):
    """The identity gate.

    Args:
        *q (int): the qubit id numbers.
    """

    def __init__(self, *q):
        super(I, self).__init__()
        self.name = "id"
        self.target_qubits = tuple(q)
        self.init_args = q
        # save the number of target qubits as parameter
        # for proper identity matrix construction
        self.parameters = 2 ** len(self.target_qubits)


class Align(ParametrizedGate):
    def __init__(self, *q):
        super(Align, self).__init__()
        self.name = "align"
        self.target_qubits = tuple(q)
        self.init_args = q
        # save the number of target qubits as parameter
        # for proper identity matrix construction
        self.parameters = 2 ** len(self.target_qubits)


class _Rn_(ParametrizedGate):
    """Abstract class for defining the RX, RY and RZ rotations.

    Args:
        q (int): the qubit id number.
        theta (float): the rotation angle.
        trainable (bool): whether gate parameters can be updated using
            :meth:`qibo.models.circuit.AbstractCircuit.set_parameters`
            (default is ``True``).
    """

    def __init__(self, q, theta, trainable=True):
        super().__init__(trainable)
        self.name = None
        self._controlled_gate = None
        self.target_qubits = (q,)

        self.parameters = theta
        self.init_args = [q]
        self.init_kwargs = {"theta": theta, "trainable": trainable}

    def _dagger(self) -> "Gate":
        """"""
        return self.__class__(
            self.target_qubits[0], -self.parameters[0]
        )  # pylint: disable=E1130

    @Gate.check_controls
    def controlled_by(self, *q):
        """Fall back to CRn if there is only one control."""
        if len(q) == 1:
            gate = self._controlled_gate(  # pylint: disable=E1102
                q[0], self.target_qubits[0], **self.init_kwargs
            )
        else:
            gate = super().controlled_by(*q)
        return gate


class RX(_Rn_):
    """Rotation around the X-axis of the Bloch sphere.

    Corresponds to the following unitary matrix

    .. math::
        \\begin{pmatrix}
        \\cos \\frac{\\theta }{2}  &
        -i\\sin \\frac{\\theta }{2} \\\\
        -i\\sin \\frac{\\theta }{2}  &
        \\cos \\frac{\\theta }{2} \\\\
        \\end{pmatrix}

    Args:
        q (int): the qubit id number.
        theta (float): the rotation angle.
        trainable (bool): whether gate parameters can be updated using
            :meth:`qibo.models.circuit.AbstractCircuit.set_parameters`
            (default is ``True``).
    """

    def __init__(self, q, theta, trainable=True):
        super().__init__(q, theta, trainable)
        self.name = "rx"
        self._controlled_gate = CRX


class RY(_Rn_):
    """Rotation around the Y-axis of the Bloch sphere.

    Corresponds to the following unitary matrix

    .. math::
        \\begin{pmatrix}
        \\cos \\frac{\\theta }{2}  &
        -\\sin \\frac{\\theta }{2} \\\\
        \\sin \\frac{\\theta }{2}  &
        \\cos \\frac{\\theta }{2} \\\\
        \\end{pmatrix}

    Args:
        q (int): the qubit id number.
        theta (float): the rotation angle.
        trainable (bool): whether gate parameters can be updated using
            :meth:`qibo.models.circuit.Circuit.set_parameters`
            (default is ``True``).
    """

    def __init__(self, q, theta, trainable=True):
        super().__init__(q, theta, trainable)
        self.name = "ry"
        self._controlled_gate = CRY


class RZ(_Rn_):
    """Rotation around the Z-axis of the Bloch sphere.

    Corresponds to the following unitary matrix

    .. math::
        \\begin{pmatrix}
        e^{-i \\theta / 2} & 0 \\\\
        0 & e^{i \\theta / 2} \\\\
        \\end{pmatrix}

    Args:
        q (int): the qubit id number.
        theta (float): the rotation angle.
        trainable (bool): whether gate parameters can be updated using
            :meth:`qibo.models.circuit.Circuit.set_parameters`
            (default is ``True``).
    """

    def __init__(self, q, theta, trainable=True):
        super().__init__(q, theta, trainable)
        self.name = "rz"
        self._controlled_gate = CRZ


class _Un_(ParametrizedGate):
    """Abstract class for defining the U1, U2 and U3 gates.

    Args:
        q (int): the qubit id number.
        trainable (bool): whether gate parameters can be updated using
            :meth:`qibo.models.circuit.Circuit.set_parameters`
            (default is ``True``).
    """

    def __init__(self, q, trainable=True):
        super().__init__(trainable)
        self.name = None
        self._controlled_gate = None
        self.nparams = 0
        self.target_qubits = (q,)
        self.init_args = [q]
        self.init_kwargs = {"trainable": trainable}

    @Gate.check_controls
    def controlled_by(self, *q):
        """Fall back to CUn if there is only one control."""
        if len(q) == 1:
            gate = self._controlled_gate(  # pylint: disable=E1102
                q[0], self.target_qubits[0], **self.init_kwargs
            )
        else:
            gate = super().controlled_by(*q)
        return gate


class U1(_Un_):
    """First general unitary gate.

    Corresponds to the following unitary matrix

    .. math::
        \\begin{pmatrix}
        1 & 0 \\\\
        0 & e^{i \\theta} \\\\
        \\end{pmatrix}

    Args:
        q (int): the qubit id number.
        theta (float): the rotation angle.
        trainable (bool): whether gate parameters can be updated using
            :meth:`qibo.models.circuit.AbstractCircuit.set_parameters`
            (default is ``True``).
    """

    def __init__(self, q, theta, trainable=True):
        super().__init__(q, trainable=trainable)
        self.name = "u1"
        self._controlled_gate = CU1
        self.nparams = 1
        self.parameters = theta
        self.init_kwargs = {"theta": theta, "trainable": trainable}

    def _dagger(self) -> "Gate":
        theta = -self.parameters[0]
        return self.__class__(self.target_qubits[0], theta)  # pylint: disable=E1130


class U2(_Un_):
    """Second general unitary gate.

    Corresponds to the following unitary matrix

    .. math::
        \\frac{1}{\\sqrt{2}}
        \\begin{pmatrix}
        e^{-i(\\phi + \\lambda )/2} & -e^{-i(\\phi - \\lambda )/2} \\\\
        e^{i(\\phi - \\lambda )/2} & e^{i (\\phi + \\lambda )/2} \\\\
        \\end{pmatrix}

    Args:
        q (int): the qubit id number.
        phi (float): first rotation angle.
        lamb (float): second rotation angle.
        trainable (bool): whether gate parameters can be updated using
            :meth:`qibo.models.circuit.Circuit.set_parameters`
            (default is ``True``).
    """

    def __init__(self, q, phi, lam, trainable=True):
        super().__init__(q, trainable=trainable)
        self.name = "u2"
        self._controlled_gate = CU2
        self.nparams = 2
        self._phi, self._lam = None, None
        self.init_kwargs = {"phi": phi, "lam": lam, "trainable": trainable}
        self.parameter_names = ["phi", "lam"]
        self.parameters = phi, lam

    def _dagger(self) -> "Gate":
        """"""
        phi, lam = self.parameters
        phi, lam = math.pi - lam, -math.pi - phi
        return self.__class__(self.target_qubits[0], phi, lam)


class U3(_Un_):
    """Third general unitary gate.

    Corresponds to the following unitary matrix

    .. math::
        \\begin{pmatrix}
        e^{-i(\\phi + \\lambda )/2}\\cos\\left (\\frac{\\theta }{2}\\right ) & -e^{-i(\\phi - \\lambda )/2}\\sin\\left (\\frac{\\theta }{2}\\right ) \\\\
        e^{i(\\phi - \\lambda )/2}\\sin\\left (\\frac{\\theta }{2}\\right ) & e^{i (\\phi + \\lambda )/2}\\cos\\left (\\frac{\\theta }{2}\\right ) \\\\
        \\end{pmatrix}

    Args:
        q (int): the qubit id number.
        theta (float): first rotation angle.
        phi (float): second rotation angle.
        lamb (float): third rotation angle.
        trainable (bool): whether gate parameters can be updated using
            :meth:`qibo.models.circuit.Circuit.set_parameters`
            (default is ``True``).
    """

    def __init__(self, q, theta, phi, lam, trainable=True):
        super().__init__(q, trainable=trainable)
        self.name = "u3"
        self._controlled_gate = CU3
        self.nparams = 3
        self._theta, self._phi, self._lam = None, None, None
        self.init_kwargs = {
            "theta": theta,
            "phi": phi,
            "lam": lam,
            "trainable": trainable,
        }
        self.parameter_names = ["theta", "phi", "lam"]
        self.parameters = theta, phi, lam

    def _dagger(self) -> "Gate":
        """"""
        theta, lam, phi = tuple(-x for x in self.parameters)  # pylint: disable=E1130
        return self.__class__(self.target_qubits[0], theta, phi, lam)


class CNOT(Gate):
    """The Controlled-NOT gate.

    Corresponds to the following unitary matrix

    .. math::
        \\begin{pmatrix}
        1 & 0 & 0 & 0 \\\\
        0 & 1 & 0 & 0 \\\\
        0 & 0 & 0 & 1 \\\\
        0 & 0 & 1 & 0 \\\\
        \\end{pmatrix}

    Args:
        q0 (int): the control qubit id number.
        q1 (int): the target qubit id number.
    """

    def __init__(self, q0, q1):
        super(CNOT, self).__init__()
        self.name = "cx"
        self.control_qubits = (q0,)
        self.target_qubits = (q1,)
        self.init_args = [q0, q1]

    def decompose(self, *free, use_toffolis: bool = True) -> List[Gate]:
        q0, q1 = self.control_qubits[0], self.target_qubits[0]
        return [self.__class__(q0, q1)]


class CZ(Gate):
    """The Controlled-Phase gate.

    Corresponds to the following unitary matrix

    .. math::
        \\begin{pmatrix}
        1 & 0 & 0 & 0 \\\\
        0 & 1 & 0 & 0 \\\\
        0 & 0 & 1 & 0 \\\\
        0 & 0 & 0 & -1 \\\\
        \\end{pmatrix}

    Args:
        q0 (int): the control qubit id number.
        q1 (int): the target qubit id number.
    """

    def __init__(self, q0, q1):
        super(CZ, self).__init__()
        self.name = "cz"
        self.control_qubits = (q0,)
        self.target_qubits = (q1,)
        self.init_args = [q0, q1]


class _CRn_(ParametrizedGate):
    """Abstract method for defining the CRX, CRY and CRZ gates.

    Args:
        q0 (int): the control qubit id number.
        q1 (int): the target qubit id number.
        theta (float): the rotation angle.
        trainable (bool): whether gate parameters can be updated using
            :meth:`qibo.models.circuit.Circuit.set_parameters`
            (default is ``True``).
    """

    def __init__(self, q0, q1, theta, trainable=True):
        super(_CRn_, self).__init__(trainable)
        self.name = None
        self.control_qubits = (q0,)
        self.target_qubits = (q1,)
        self.parameters = theta

        self.init_args = [q0, q1]
        self.init_kwargs = {"theta": theta, "trainable": trainable}

    def _dagger(self) -> "Gate":
        """"""
        q0 = self.control_qubits[0]
        q1 = self.target_qubits[0]
        theta = -self.parameters[0]
        return self.__class__(q0, q1, theta)  # pylint: disable=E1130


class CRX(_CRn_):
    """Controlled rotation around the X-axis for the Bloch sphere.

    Corresponds to the following unitary matrix

    .. math::
        \\begin{pmatrix}
        1 & 0 & 0 & 0 \\\\
        0 & 1 & 0 & 0 \\\\
        0 & 0 & \\cos \\frac{\\theta }{2}  & -i\\sin \\frac{\\theta }{2} \\\\
        0 & 0 & -i\\sin \\frac{\\theta }{2}  & \\cos \\frac{\\theta }{2} \\\\
        \\end{pmatrix}

    Args:
        q0 (int): the control qubit id number.
        q1 (int): the target qubit id number.
        theta (float): the rotation angle.
        trainable (bool): whether gate parameters can be updated using
            :meth:`qibo.models.circuit.Circuit.set_parameters`
            (default is ``True``).
    """

    def __init__(self, q0, q1, theta, trainable=True):
        super().__init__(q0, q1, theta, trainable)
        self.name = "crx"


class CRY(_CRn_):
    """Controlled rotation around the Y-axis for the Bloch sphere.

    Corresponds to the following unitary matrix

    .. math::
        \\begin{pmatrix}
        1 & 0 & 0 & 0 \\\\
        0 & 1 & 0 & 0 \\\\
        0 & 0 & \\cos \\frac{\\theta }{2}  & -\\sin \\frac{\\theta }{2} \\\\
        0 & 0 & \\sin \\frac{\\theta }{2}  & \\cos \\frac{\\theta }{2} \\\\
        \\end{pmatrix}

    Note that this differs from the :class:`qibo.gates.RZ` gate.

    Args:
        q0 (int): the control qubit id number.
        q1 (int): the target qubit id number.
        theta (float): the rotation angle.
        trainable (bool): whether gate parameters can be updated using
            :meth:`qibo.models.circuit.Circuit.set_parameters`
            (default is ``True``).
    """

    def __init__(self, q0, q1, theta, trainable=True):
        super().__init__(q0, q1, theta, trainable)
        self.name = "cry"


class CRZ(_CRn_):
    """Controlled rotation around the Z-axis for the Bloch sphere.

    Corresponds to the following unitary matrix

    .. math::
        \\begin{pmatrix}
        1 & 0 & 0 & 0 \\\\
        0 & 1 & 0 & 0 \\\\
        0 & 0 & e^{-i \\theta / 2} & 0 \\\\
        0 & 0 & 0 & e^{i \\theta / 2} \\\\
        \\end{pmatrix}

    Args:
        q0 (int): the control qubit id number.
        q1 (int): the target qubit id number.
        theta (float): the rotation angle.
        trainable (bool): whether gate parameters can be updated using
            :meth:`qibo.models.circuit.Circuit.set_parameters`
            (default is ``True``).
    """

    def __init__(self, q0, q1, theta, trainable=True):
        super().__init__(q0, q1, theta, trainable)
        self.name = "crz"


class _CUn_(ParametrizedGate):
    """Abstract method for defining the CU1, CU2 and CU3 gates.

    Args:
        q0 (int): the control qubit id number.
        q1 (int): the target qubit id number.
        trainable (bool): whether gate parameters can be updated using
            :meth:`qibo.models.circuit.Circuit.set_parameters`
            (default is ``True``).
    """

    def __init__(self, q0, q1, trainable=True):
        super(_CUn_, self).__init__(trainable)
        self.name = None
        self.nparams = 0
        self.control_qubits = (q0,)
        self.target_qubits = (q1,)
        self.init_args = [q0, q1]
        self.init_kwargs = {"trainable": trainable}


class CU1(_CUn_):
    """Controlled first general unitary gate.

    Corresponds to the following unitary matrix

    .. math::
        \\begin{pmatrix}
        1 & 0 & 0 & 0 \\\\
        0 & 1 & 0 & 0 \\\\
        0 & 0 & 1 & 0 \\\\
        0 & 0 & 0 & e^{i \\theta } \\\\
        \\end{pmatrix}

    Note that this differs from the :class:`qibo.gates.CRZ` gate.

    Args:
        q0 (int): the control qubit id number.
        q1 (int): the target qubit id number.
        theta (float): the rotation angle.
        trainable (bool): whether gate parameters can be updated using
            :meth:`qibo.models.circuit.Circuit.set_parameters`
            (default is ``True``).
    """

    def __init__(self, q0, q1, theta, trainable=True):
        super().__init__(q0, q1, trainable=trainable)
        self.name = "cu1"
        self.nparams = 1
        self.parameters = theta
        self.init_kwargs = {"theta": theta, "trainable": trainable}

    def _dagger(self) -> "Gate":
        """"""
        q0 = self.control_qubits[0]
        q1 = self.target_qubits[0]
        theta = -self.parameters[0]
        return self.__class__(q0, q1, theta)  # pylint: disable=E1130


class CU2(_CUn_):
    """Controlled second general unitary gate.

    Corresponds to the following unitary matrix

    .. math::
        \\frac{1}{\\sqrt{2}}
        \\begin{pmatrix}
        1 & 0 & 0 & 0 \\\\
        0 & 1 & 0 & 0 \\\\
        0 & 0 & e^{-i(\\phi + \\lambda )/2} & -e^{-i(\\phi - \\lambda )/2} \\\\
        0 & 0 & e^{i(\\phi - \\lambda )/2} & e^{i (\\phi + \\lambda )/2} \\\\
        \\end{pmatrix}

    Args:
        q0 (int): the control qubit id number.
        q1 (int): the target qubit id number.
        phi (float): first rotation angle.
        lamb (float): second rotation angle.
        trainable (bool): whether gate parameters can be updated using
            :meth:`qibo.models.circuit.Circuit.set_parameters`
            (default is ``True``).
    """

    def __init__(self, q0, q1, phi, lam, trainable=True):
        super().__init__(q0, q1, trainable=trainable)
        self.name = "cu2"
        self.nparams = 2
        self.init_kwargs = {"phi": phi, "lam": lam, "trainable": trainable}

        self.parameter_names = ["phi", "lam"]
        self.parameters = phi, lam

    def _dagger(self) -> "Gate":
        """"""
        q0 = self.control_qubits[0]
        q1 = self.target_qubits[0]
        phi, lam = self.parameters
        phi, lam = math.pi - lam, -math.pi - phi
        return self.__class__(q0, q1, phi, lam)


class CU3(_CUn_):
    """Controlled third general unitary gate.

    Corresponds to the following unitary matrix

    .. math::
        \\begin{pmatrix}
        1 & 0 & 0 & 0 \\\\
        0 & 1 & 0 & 0 \\\\
        0 & 0 & e^{-i(\\phi + \\lambda )/2}\\cos\\left (\\frac{\\theta }{2}\\right ) & -e^{-i(\\phi - \\lambda )/2}\\sin\\left (\\frac{\\theta }{2}\\right ) \\\\
        0 & 0 & e^{i(\\phi - \\lambda )/2}\\sin\\left (\\frac{\\theta }{2}\\right ) & e^{i (\\phi + \\lambda )/2}\\cos\\left (\\frac{\\theta }{2}\\right ) \\\\
        \\end{pmatrix}

    Args:
        q0 (int): the control qubit id number.
        q1 (int): the target qubit id number.
        theta (float): first rotation angle.
        phi (float): second rotation angle.
        lamb (float): third rotation angle.
        trainable (bool): whether gate parameters can be updated using
            :meth:`qibo.models.circuit.Circuit.set_parameters`
            (default is ``True``).
    """

    def __init__(self, q0, q1, theta, phi, lam, trainable=True):
        super(CU3, self).__init__(q0, q1, trainable=trainable)
        self.name = "cu3"
        self.nparams = 3
        self._theta, self._phi, self._lam = None, None, None
        self.init_kwargs = {
            "theta": theta,
            "phi": phi,
            "lam": lam,
            "trainable": trainable,
        }
        self.parameter_names = ["theta", "phi", "lam"]
        self.parameters = theta, phi, lam

    def _dagger(self) -> "Gate":
        """"""
        q0 = self.control_qubits[0]
        q1 = self.target_qubits[0]
        theta, lam, phi = tuple(-x for x in self.parameters)  # pylint: disable=E1130
        return self.__class__(q0, q1, theta, phi, lam)


class SWAP(Gate):
    """The swap gate.

    Corresponds to the following unitary matrix

    .. math::
        \\begin{pmatrix}
        1 & 0 & 0 & 0 \\\\
        0 & 0 & 1 & 0 \\\\
        0 & 1 & 0 & 0 \\\\
        0 & 0 & 0 & 1 \\\\
        \\end{pmatrix}

    Args:
        q0 (int): the first qubit to be swapped id number.
        q1 (int): the second qubit to be swapped id number.
    """

    def __init__(self, q0, q1):
        super(SWAP, self).__init__()
        self.name = "swap"
        self.target_qubits = (q0, q1)
        self.init_args = [q0, q1]


class FSWAP(Gate):
    """The fermionic swap gate.

    Corresponds to the following unitary matrix

    .. math::
        \\begin{pmatrix}
        1 & 0 & 0 & 0 \\\\
        0 & 0 & 1 & 0 \\\\
        0 & 1 & 0 & 0 \\\\
        0 & 0 & 0 & -1 \\\\
        \\end{pmatrix}

    Args:
        q0 (int): the first qubit to be f-swapped id number.
        q1 (int): the second qubit to be f-swapped id number.
    """

    def __init__(self, q0, q1):
        super(FSWAP, self).__init__()
        self.name = "fswap"
        self.target_qubits = (q0, q1)
        self.init_args = [q0, q1]


class fSim(ParametrizedGate):
    """The fSim gate defined in `arXiv:2001.08343 <https://arxiv.org/abs/2001.08343>`_.

    Corresponds to the following unitary matrix

    .. math::
        \\begin{pmatrix}
        1 & 0 & 0 & 0 \\\\
        0 & \\cos \\theta & -i\\sin \\theta & 0 \\\\
        0 & -i\\sin \\theta & \\cos \\theta & 0 \\\\
        0 & 0 & 0 & e^{-i \\phi } \\\\
        \\end{pmatrix}

    Args:
        q0 (int): the first qubit to be swapped id number.
        q1 (int): the second qubit to be swapped id number.
        theta (float): Angle for the one-qubit rotation.
        phi (float): Angle for the ``|11>`` phase.
        trainable (bool): whether gate parameters can be updated using
            :meth:`qibo.models.circuit.Circuit.set_parameters`
            (default is ``True``).
    """

    # TODO: Check how this works with QASM.

    def __init__(self, q0, q1, theta, phi, trainable=True):
        super(fSim, self).__init__(trainable)
        self.name = "fsim"
        self.target_qubits = (q0, q1)

        self.parameter_names = ["theta", "phi"]
        self.parameters = theta, phi
        self.nparams = 2

        self.init_args = [q0, q1]
        self.init_kwargs = {"theta": theta, "phi": phi, "trainable": trainable}

    def _dagger(self) -> "Gate":
        """"""
        q0, q1 = self.target_qubits
        params = (-x for x in self.parameters)  # pylint: disable=E1130
        return self.__class__(q0, q1, *params)


class GeneralizedfSim(ParametrizedGate):
    """The fSim gate with a general rotation.

    Corresponds to the following unitary matrix

    .. math::
        \\begin{pmatrix}
        1 & 0 & 0 & 0 \\\\
        0 & R_{00} & R_{01} & 0 \\\\
        0 & R_{10} & R_{11} & 0 \\\\
        0 & 0 & 0 & e^{-i \\phi } \\\\
        \\end{pmatrix}

    Args:
        q0 (int): the first qubit to be swapped id number.
        q1 (int): the second qubit to be swapped id number.
        unitary (np.ndarray): Unitary that corresponds to the one-qubit rotation.
        phi (float): Angle for the ``|11>`` phase.
        trainable (bool): whether gate parameters can be updated using
            :meth:`qibo.models.circuit.Circuit.set_parameters`
            (default is ``True``).
    """

    def __init__(self, q0, q1, unitary, phi, trainable=True):
        super(GeneralizedfSim, self).__init__(trainable)
        self.name = "generalizedfsim"
        self.target_qubits = (q0, q1)

        self.parameter_names = ["u", "phi"]
        self.parameters = unitary, phi
        self.nparams = 5

        self.init_args = [q0, q1]
        self.init_kwargs = {"unitary": unitary, "phi": phi, "trainable": trainable}

    def _dagger(self):
        import numpy as np

        q0, q1 = self.target_qubits
        u, phi = self.parameters
        init_kwargs = dict(self.init_kwargs)
        init_kwargs["unitary"] = np.conj(np.transpose(u))
        init_kwargs["phi"] = -phi
        return self.__class__(q0, q1, **init_kwargs)

    @Gate.parameters.setter
    def parameters(self, x):
        shape = tuple(x[0].shape)
        if shape != (2, 2):
            raise_error(
                ValueError,
                "Invalid rotation shape {} for generalized " "fSim gate".format(shape),
            )
        ParametrizedGate.parameters.fset(self, x)  # pylint: disable=no-member


class _Rnn_(ParametrizedGate):
    """Abstract class for defining the RXX, RYY and RZZ rotations.

    Args:
        q0 (int): the first entangled qubit id number.
        q1 (int): the second entangled qubit id number.
        theta (float): the rotation angle.
        trainable (bool): whether gate parameters can be updated using
            :meth:`qibo.models.circuit.AbstractCircuit.set_parameters`
            (default is ``True``).
    """

    def __init__(self, q0, q1, theta, trainable=True):
        super().__init__(trainable)
        self.name = None
        self._controlled_gate = None
        self.target_qubits = (q0, q1)

        self.parameters = theta
        self.init_args = [q0, q1]
        self.init_kwargs = {"theta": theta, "trainable": trainable}

    def _dagger(self) -> "Gate":
        """"""
        return self.__class__(self.target_qubits[0], -self.parameters[0]) # pylint: disable=E1130

class RXX(_Rnn_):
    """Parametric 2-qubit X \otimes X interaction, or rotation about XX. 
    
    This is a symmetric gate.

    Corresponds to the following unitary matrix

    .. math::
        \\begin{pmatrix}
        \\cos \\frac{\\theta }{2} & 0 & 0 & -i\\sin \\frac{\\theta }{2} \\\\
        0 & \\cos \\frac{\\theta }{2} & -i\\sin \\frac{\\theta }{2} & 0 \\\\
        0 & -i\\sin \\frac{\\theta }{2} & \\cos \\frac{\\theta }{2} & 0 \\\\
        -i\\sin \\frac{\\theta }{2} & 0 & 0 & \\cos \\frac{\\theta }{2} \\\\
        \\end{pmatrix}

    Args:
        q0 (int): the first entangled qubit id number.
        q1 (int): the second entangled qubit id number.
        theta (float): the rotation angle.
        trainable (bool): whether gate parameters can be updated using
            :meth:`qibo.models.circuit.AbstractCircuit.set_parameters`
            (default is ``True``).
    """

    def __init__(self, q0, q1, theta, trainable=True):
        super().__init__(q0, q1, theta, trainable)
        self.name = "rxx"


class RYY(_Rnn_):
    """Parametric 2-qubit Y \otimes Y interaction, or rotation about YY.

    Corresponds to the following unitary matrix

    .. math::
        \\begin{pmatrix}
        \\cos \\frac{\\theta }{2} & 0 & 0 & i\\sin \\frac{\\theta }{2} \\\\
        0 & \\cos \\frac{\\theta }{2} & -i\\sin \\frac{\\theta }{2} & 0 \\\\
        0 & -i\\sin \\frac{\\theta }{2} & \\cos \\frac{\\theta }{2} & 0 \\\\
        i\\sin \\frac{\\theta }{2} & 0 & 0 & \\cos \\frac{\\theta }{2} \\\\
        \\end{pmatrix}

    Args:
        q0 (int): the first entangled qubit id number.
        q1 (int): the second entangled qubit id number.
        trainable (bool): whether gate parameters can be updated using
            :meth:`qibo.models.circuit.Circuit.set_parameters`
            (default is ``True``).
    """

    def __init__(self, q0, q1, theta, trainable=True):
        super().__init__(q0, q1, theta, trainable)
        self.name = "ryy"


class RZZ(_Rnn_):
    """Parametric 2-qubit Z \otimes Z interaction, or rotation about ZZ.

    Corresponds to the following unitary matrix

    .. math::
        \\begin{pmatrix}
        e^{-i \\theta / 2} & 0 & 0 & 0 \\\\
        0 & e^{i \\theta / 2} & 0 & 0 \\\\
        0 & 0 & e^{i \\theta / 2} & 0 \\\\
        0 & 0 & 0 & e^{-i \\theta / 2} \\\\
        \\end{pmatrix}

    Args:
        q0 (int): the first entangled qubit id number.
        q1 (int): the second entangled qubit id number.
        theta (float): the rotation angle.
        trainable (bool): whether gate parameters can be updated using
            :meth:`qibo.models.circuit.Circuit.set_parameters`
            (default is ``True``).
    """

    def __init__(self, q0, q1, theta, trainable=True):
        super().__init__(q0, q1, theta, trainable)
        self.name = "rzz"


class TOFFOLI(Gate):
    """The Toffoli gate.

    Args:
        q0 (int): the first control qubit id number.
        q1 (int): the second control qubit id number.
        q2 (int): the target qubit id number.
    """

    def __init__(self, q0, q1, q2):
        super(TOFFOLI, self).__init__()
        self.name = "ccx"
        self.control_qubits = (q0, q1)
        self.target_qubits = (q2,)
        self.init_args = [q0, q1, q2]

    def decompose(self, *free, use_toffolis: bool = True) -> List[Gate]:
        c0, c1 = self.control_qubits
        t = self.target_qubits[0]
        return [self.__class__(c0, c1, t)]

    def congruent(self, use_toffolis: bool = True) -> List[Gate]:
        """Congruent representation of ``TOFFOLI`` gate.

        This is a helper method for the decomposition of multi-control ``X`` gates.
        The congruent representation is based on Sec. 6.2 of
        `arXiv:9503016 <https://arxiv.org/abs/quant-ph/9503016>`_.
        The sequence of the gates produced here has the same effect as ``TOFFOLI``
        with the phase of the ``|101>`` state reversed.

        Args:
            use_toffolis: If ``True`` a single ``TOFFOLI`` gate is returned.
                If ``False`` the congruent representation is returned.

        Returns:
            List with ``RY`` and ``CNOT`` gates that have the same effect as
            applying the original ``TOFFOLI`` gate.
        """
        if use_toffolis:
            return self.decompose()

        import importlib

        control0, control1 = self.control_qubits
        target = self.target_qubits[0]
        return [
            RY(target, -math.pi / 4),
            CNOT(control1, target),
            RY(target, -math.pi / 4),
            CNOT(control0, target),
            RY(target, math.pi / 4),
            CNOT(control1, target),
            RY(target, math.pi / 4),
        ]


class Unitary(ParametrizedGate):
    """Arbitrary unitary gate.

    Args:
        unitary: Unitary matrix as a tensor supported by the backend.
            Note that there is no check that the matrix passed is actually
            unitary. This allows the user to create non-unitary gates.
        *q (int): Qubit id numbers that the gate acts on.
        trainable (bool): whether gate parameters can be updated using
            :meth:`qibo.models.circuit.Circuit.set_parameters`
            (default is ``True``).
        name (str): Optional name for the gate.
    """

    def __init__(self, unitary, *q, trainable=True, name=None):
        super(Unitary, self).__init__(trainable)
        self.name = "Unitary" if name is None else name
        self.target_qubits = tuple(q)

        # TODO: Check that given ``unitary`` has proper shape?
        self.parameter_names = "u"
        self._parameters = (unitary,)
        self.nparams = 4 ** len(self.target_qubits)

        self.init_args = [unitary] + list(q)
        self.init_kwargs = {"name": name, "trainable": trainable}

    @Gate.parameters.setter
    def parameters(self, x):
        import numpy as np

        shape = self.parameters[0].shape
        self._parameters = (np.reshape(x, shape),)
        for gate in self.device_gates:  # pragma: no cover
            gate.parameters = x

    def on_qubits(self, qubit_map):
        args = [self.init_args[0]]
        args.extend((qubit_map.get(i) for i in self.target_qubits))
        gate = self.__class__(*args, **self.init_kwargs)
        if self.is_controlled_by:
            controls = (qubit_map.get(i) for i in self.control_qubits)
            gate = gate.controlled_by(*controls)
        return gate

    def _dagger(self):
        import numpy as np

        ud = np.conj(np.transpose(self.parameters[0]))
        return self.__class__(ud, *self.target_qubits, **self.init_kwargs)<|MERGE_RESOLUTION|>--- conflicted
+++ resolved
@@ -5,19 +5,6 @@
 from qibo.gates.abstract import Gate, ParametrizedGate
 
 
-<<<<<<< HEAD
-QASM_GATES = {"h": "H", "x": "X", "y": "Y", "z": "Z",
-              "rx": "RX", "ry": "RY", "rz": "RZ",
-              "u1": "U1", "u2": "U2", "u3": "U3",
-              "cx": "CNOT", "swap": "SWAP", "fswap": "FSWAP", 
-              "rxx": "RXX", "ryy": "RYY", "rzz": "RZZ", "cz": "CZ",
-              "crx": "CRX", "cry": "CRY", "crz": "CRZ",
-              "cu1": "CU1", "cu3": "CU3",
-              "ccx": "TOFFOLI", "id": "I", "s": "S",
-              "sdg": "SDG", "t": "T", "tdg": "TDG"}
-PARAMETRIZED_GATES = {"rx", "ry", "rz", "rxx", "ryy", "rzz", "u1", "u2", "u3",
-                      "crx", "cry", "crz", "cu1", "cu3"}
-=======
 QASM_GATES = {
     "h": "H",
     "x": "X",
@@ -32,6 +19,9 @@
     "cx": "CNOT",
     "swap": "SWAP",
     "fswap": "FSWAP",
+    "rxx": "RXX", 
+    "ryy": "RYY", 
+    "rzz": "RZZ", 
     "cz": "CZ",
     "crx": "CRX",
     "cry": "CRY",
@@ -49,6 +39,9 @@
     "rx",
     "ry",
     "rz",
+    "rxx", 
+    "ryy", 
+    "rzz",
     "u1",
     "u2",
     "u3",
@@ -58,7 +51,6 @@
     "cu1",
     "cu3",
 }
->>>>>>> 369e1cf5
 
 
 class H(Gate):
