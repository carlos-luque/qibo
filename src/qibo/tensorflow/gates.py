--- conflicted
+++ resolved
@@ -5,13 +5,8 @@
 import tensorflow as tf
 from qibo.base import gates as base_gates
 from qibo.base import cache
-<<<<<<< HEAD
 from qibo.config import tfmatrices as matrices
-from qibo.config import einsum, DTYPES, GPU_MEASUREMENT_CUTOFF, CPU_NAME
-=======
-from qibo.config import matrices
 from qibo.config import BACKEND, DTYPES, GPU_MEASUREMENT_CUTOFF, CPU_NAME
->>>>>>> 272430f5
 from typing import Dict, List, Optional, Sequence, Tuple
 
 
