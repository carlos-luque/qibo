--- conflicted
+++ resolved
@@ -1,10 +1,6 @@
 import numpy as np
-<<<<<<< HEAD
 import collections
-from qibo.config import raise_error
-=======
 from qibo.config import raise_error, log
->>>>>>> b136d85f
 from qibo.gates import FusedGate
 from qibo.backends import einsum_utils
 from qibo.backends.abstract import Simulator
