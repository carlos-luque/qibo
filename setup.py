# Installation script for python
from setuptools import setup, find_packages
from setuptools.command.build_py import build_py as _build_py
from setuptools.dist import Distribution
import subprocess
import os
import re
import sys

PACKAGE = "qibo"


def get_version():
    """ Gets the version from the package's __init__ file
    if there is some problem, let it happily fail """
    VERSIONFILE = os.path.join("src", PACKAGE, "__init__.py")
    initfile_lines = open(VERSIONFILE, "rt").readlines()
    VSRE = r"^__version__ = ['\"]([^'\"]*)['\"]"
    for line in initfile_lines:
        mo = re.search(VSRE, line, re.M)
        if mo:
            return mo.group(1)


class Build(_build_py):
    def run(self):
        commands = [
            ["make", "-j", "%s" % os.cpu_count(),
             "-C", "src/qibo/tensorflow/custom_operators/"],]
        for command in commands:
            if subprocess.call(command) != 0:
                sys.exit(-1)
        _build_py.run(self)


class BinaryDistribution(Distribution):
  """This class is needed in order to create OS specific wheels."""

  def has_ext_modules(self):
    return True

  def is_pure(self):
    return False


setup(
    name="qibo",
    version=get_version(),
    description="Quantum computing framework",
    author="TII-Qilimanjaro team",
    author_email="",
    url="https://github.com/Quantum-TII/qibo",
    packages=find_packages("src"),
    package_dir={"": "src"},
    cmdclass={"build_py": Build},
    package_data={"": ["*.so", "*.out"]},
    include_package_data=True,
    zip_safe=False,
    distclass=BinaryDistribution,
    classifiers=[
        "Operating System :: Unix",
        "Programming Language :: Python",
        "Programming Language :: Python :: 3",
        "Topic :: Scientific/Engineering",
        "Topic :: Scientific/Engineering :: Physics",
    ],
    setup_requires=["tensorflow>=2.1"],
<<<<<<< HEAD
    install_requires=["numpy", "tensorflow>=2.1", "scipy", "cma", "cffi", "joblib"],
=======
    install_requires=["numpy", "tensorflow>=2.1", "scipy", "cma"],
>>>>>>> 8fd32fdb
    extras_require={
        "docs": ["sphinx", "sphinx_rtd_theme", "recommonmark", "sphinxcontrib-bibtex"]
    },
    python_requires=">=3.6",
    long_description="See readthedocs webpage with the documentation",
)<|MERGE_RESOLUTION|>--- conflicted
+++ resolved
@@ -65,11 +65,7 @@
         "Topic :: Scientific/Engineering :: Physics",
     ],
     setup_requires=["tensorflow>=2.1"],
-<<<<<<< HEAD
-    install_requires=["numpy", "tensorflow>=2.1", "scipy", "cma", "cffi", "joblib"],
-=======
-    install_requires=["numpy", "tensorflow>=2.1", "scipy", "cma"],
->>>>>>> 8fd32fdb
+    install_requires=["numpy", "tensorflow>=2.1", "scipy", "cma", "joblib"],
     extras_require={
         "docs": ["sphinx", "sphinx_rtd_theme", "recommonmark", "sphinxcontrib-bibtex"]
     },
