--- conflicted
+++ resolved
@@ -46,13 +46,8 @@
 def test_symbolic_hamiltonian_to_dense(backend, nqubits):
     # TODO: Extend this to other models when `hamiltonians.py` is updated
     final_ham = hamiltonians.SymbolicHamiltonian(symbolic_tfim(nqubits, h=1))
-<<<<<<< HEAD
     target_ham = hamiltonians.TFIM(nqubits, h=1)
-    np.testing.assert_allclose(final_ham.matrix, target_ham.matrix, atol=1e-15)
-=======
-    target_ham = hamiltonians.TFIM(nqubits, h=1, numpy=True)
     K.assert_allclose(final_ham.matrix, target_ham.matrix, atol=1e-15)
->>>>>>> 47ad4adc
 
 
 @pytest.mark.parametrize("calcdense", [False, True])
@@ -140,26 +135,11 @@
     dense_ham1 = hamiltonians.TFIM(nqubits, h=1.0)
     dense_ham2 = hamiltonians.TFIM(nqubits, h=0.5)
     if calcdense:
-<<<<<<< HEAD
         _ = local_ham1.dense
         _ = local_ham2.dense
     local_matmul = local_ham1 @ local_ham2
     target_matmul = dense_ham1 @ dense_ham2
-    np.testing.assert_allclose(local_matmul.matrix, target_matmul.matrix)
-=======
-        _ = local_ham.dense
-    dense_ham = hamiltonians.TFIM(nqubits, h=1.0)
-
-    state = K.cast(random_complex((2 ** nqubits,)))
-    local_ev = local_ham.expectation(state, normalize)
-    target_ev = dense_ham.expectation(state, normalize)
-    K.assert_allclose(local_ev, target_ev)
-
-    state = random_complex((2 ** nqubits,))
-    local_ev = local_ham.expectation(state, normalize)
-    target_ev = dense_ham.expectation(state, normalize)
-    K.assert_allclose(local_ev, target_ev)
->>>>>>> 47ad4adc
+    K.assert_allclose(local_matmul.matrix, target_matmul.matrix)
 
 
 @pytest.mark.parametrize("density_matrix", [False, True])
@@ -214,23 +194,6 @@
     K.assert_allclose(local_ev, target_ev)
 
 
-<<<<<<< HEAD
-=======
-@pytest.mark.parametrize("calcdense", [False, True])
-def test_symbolic_hamiltonian_hamiltonianmatmul(backend, calcdense, nqubits=5):
-    local_ham1 = hamiltonians.SymbolicHamiltonian(symbolic_tfim(nqubits, h=1.0))
-    local_ham2 = hamiltonians.SymbolicHamiltonian(symbolic_tfim(nqubits, h=0.5))
-    dense_ham1 = hamiltonians.TFIM(nqubits, h=1.0)
-    dense_ham2 = hamiltonians.TFIM(nqubits, h=0.5)
-    if calcdense:
-        _ = local_ham1.dense
-        _ = local_ham2.dense
-    local_matmul = local_ham1 @ local_ham2
-    target_matmul = dense_ham1 @ dense_ham2
-    K.assert_allclose(local_matmul.matrix, target_matmul.matrix)
-
-
->>>>>>> 47ad4adc
 def test_trotter_hamiltonian_operation_errors():
     """Test errors in ``SymbolicHamiltonian`` addition and subtraction."""
     h1 = hamiltonians.SymbolicHamiltonian(symbolic_tfim(3, h=1.0))
