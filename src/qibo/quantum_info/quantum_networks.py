"""Module defining the `QuantumNetwork` class and adjacent functions."""

from functools import reduce
from logging import warning
from numbers import Number
from operator import mul
from typing import List, Optional, Tuple, Union

import numpy as np

from qibo.backends import _check_backend
from qibo.config import raise_error


class QuantumNetwork:
    """This class stores the representation of the quantum network as a tensor.
    This is a unique representation of the quantum network.

    A minimum quantum network is a quantum channel, which is a quantum network of the form
    :math:`J[n \\to m]`, where :math:`n` is the dimension of the input system ,
    and :math:`m` is the dimension of the output system.
    A quantum state is a quantum network of the form :math:`J: 1 \\to n`,
    such that the input system is trivial.
    An observable is a quantum network of the form :math:`J: n \\to 1`,
    such that the output system is trivial.

    A quantum network may contain multiple input and output systems.
    For example, a "quantum comb" is a quantum network of the form :math:`J: n', n \\to m, m'`,
    which convert a quantum channel of the form :math:`J: n \\to m`
    to a quantum channel of the form :math:`J: n' \\to m'`.

    Args:
        tensor (ndarray): input Choi operator.
        partition (List[int] or Tuple[int]): partition of ``tensor``.
        system_input (List[bool] or Tuple[bool], optional): mask on the output system of the
            Choi operator. If ``None``, defaults to
            ``(True,False,True,False,...)``, where ``len(system_input)=len(partition)``.
            Defaults to ``None``.
        pure (bool, optional): ``True`` when ``tensor`` is a "pure" representation (e.g. a pure
            state, a unitary operator, etc.), ``False`` otherwise. Defaults to ``False``.
        backend (:class:`qibo.backends.abstract.Backend`, optional): Backend to be used in
            calculations. If ``None``, defaults to :class:`qibo.backends.GlobalBackend`.
            Defaults to ``None``.
    """

    def __init__(
        self,
        tensor,
        partition: Optional[Union[List[int], Tuple[int]]] = None,
        system_input: Optional[Union[List[bool], Tuple[bool]]] = None,
        pure: bool = False,
        backend=None,
    ):
        self._tensor = tensor
        self.partition = tuple(partition)
        self.system_input = system_input
        self._pure = pure
        self._backend = backend

        self._run_checks(self.partition, self.system_input, self._pure)

        self._set_parameters()

        self.dims = reduce(mul, self.partition) if len(self.partition) > 0 else 1

    @staticmethod
    def _order_tensor_to_operator(n: int):
        """
        Returns the order to reshape a tensor to an operator.
        Given a tenosr of 2n leads, the order is [0, 2, 4, ..., 1, 3, 5, ...].
        """
        order = list(range(0, n * 2, 2)) + list(range(1, n * 2, 2))
        return order

    @staticmethod
    def _order_operator_to_tensor(n: int):
        """
        Returns the order to reshape an operator to a tensor.
        Given a operator of 2n systems, the order is [0, n, 1, n+1, 2, n+2, ...].
        """
        order = list(sum(zip(list(range(0, n)), list(range(n, n * 2))), ()))
        return order

    @classmethod
    def _operator_to_tensor(cls, operator, partition: List[int]):
        # check if tensorflow is installed
        try:
            from tensorflow import InvalidArgumentError
        except ImportError:
            InvalidArgumentError = ValueError

        n = len(partition)
        order = cls._order_operator_to_tensor(n)

        # Check if the `partition` matches the shape of the input matrix
        if np.prod(tuple(operator.shape)) != np.prod(
            tuple([dim**2 for dim in partition])
        ):
            raise_error(
                ValueError,
                "``partition`` does not match the shape of the input matrix. "
                + f"Cannot reshape matrix of size {operator.shape} to partition {partition}",
            )

        tensor = np.transpose(operator.reshape(list(partition) * 2), order)
        return tensor.reshape([dim**2 for dim in partition])

    @classmethod
    def from_operator(
        cls,
        operator,
        partition: Optional[Union[List[int], Tuple[int]]] = None,
        system_input: Optional[Union[List[bool], Tuple[bool]]] = None,
        pure: bool = False,
        backend=None,
    ):
        """Construct a :class:`qibo.quantum_info.QuantumNetwork` object from a ndarray.

        This method converts a Choi operator to the internal representation of
        :class:`qibo.quantum_info.quantum_networks.QuantumNetwork`.
        The input array can be a pure state, a Choi operator, a unitary operator, etc.

        Args:
            arr (ndarray): input numpy array.
            partition (List[int] or Tuple[int], optional): partition of ``arr``. If ``None``,
                defaults to the shape of ``arr``. Defaults to ``None``.
            system_input (List[bool] or Tuple[bool], optional): mask on the input system of the
                Choi operator. If ``None``, defaults to
                ``(True,False,True,False...)``, where ``len(system_input)=len(partition)``.
                Defaults to ``None``.
            pure (bool, optional): ``True`` when ``arr`` is a "pure" representation (e.g. a pure
                state, a unitary operator, etc.), ``False`` otherwise. Defaults to ``False``.
            backend (:class:`qibo.backends.abstract.Backend`, optional): Backend to be used in
                calculations. If ``None``, defaults to :class:`qibo.backends.GlobalBackend`.
                Defaults to ``None``.

        Returns:
            :class:`qibo.quantum_info.quantum_networks.QuantumNetwork`: The quantum network constructed from the input Choi operator.
        """

        if pure:
            if partition is None:
                partition = tuple(operator.shape)
                tensor = operator
            else:
                try:
                    tensor = operator.reshape(partition)
                except:
                    raise_error(
                        ValueError,
                        "``partition`` does not match the shape of the input matrix. "
                        + f"Cannot reshape matrix of size {operator.shape} to partition {partition}",
                    )
        else:
            # check if arr is a valid choi operator
            len_sys = len(operator.shape)
            if (len_sys % 2 != 0) or (
                operator.shape[: len_sys // 2] != operator.shape[len_sys // 2 :]
            ):
                raise_error(
                    ValueError,
                    "The opertor must be a square operator where the first half of the shape "
                    + "is the same as the second half of the shape. "
                    + f"However, the shape of the input is {operator.shape}. "
                    + "If the input is pure, set `pure=True`.",
                )

            if partition is None:
                partition = operator.shape[: len_sys // 2]

<<<<<<< HEAD
            tensor = cls._operator_to_tensor(operator, partition)
=======
        reshaped = self._backend.cast(
            self._backend.np.reshape(self._matrix, (self.dims, self.dims)),
            dtype=self._matrix.dtype,
        )
        reshaped = self._backend.cast(
            self._backend.np.conj(reshaped).T - reshaped, dtype=reshaped.dtype
        )
        norm = self._backend.calculate_norm_density_matrix(reshaped, order=order)
>>>>>>> 713efb2c

        return cls(
            tensor,
            partition=partition,
            system_input=system_input,
            pure=pure,
            backend=backend,
        )

    def operator(self, full: bool = False, backend=None):
        """Returns the Choi operator of the quantum network.

        The shape of the returned operator is :math:`(*self.partition, *self.partition)`.

        Args:
            full (bool, optional): If this is ``False``, and the network is pure, the method
                will only return the eigenvector (unique when the network is pure).
                If ``True``, returns the full tensor of the quantum network. Defaults to ``False``.
            backend (:class:`qibo.backends.abstract.Backend`, optional): Backend to be used
                to return the Choi operator. If ``None``, defaults to the backend defined
                when initializing the :class:`qibo.quantum_info.quantum_networks.QuantumNetwork`
                object. Defaults to ``None``.

        Returns:
            ndarray: Choi operator of the quantum network.
        """
        if backend is None:  # pragma: no cover
            backend = self._backend

        if self.is_pure() and not full:
            return backend.cast(self._tensor, dtype=self._tensor.dtype)

        tensor = self.full(backend) if self.is_pure() else self._tensor

        n = len(self.partition)
        order = self._order_tensor_to_operator(n)

        operator = np.transpose(
            tensor.reshape(tuple(np.repeat(self.partition, 2))), order
        )

        return backend.cast(operator, dtype=self._tensor.dtype)

    def matrix(self, backend=None):
        """Returns the Choi operator of the quantum network in the matrix form.
        The shape of the returned operator is :math:`(self.dims, self.dims)`.

        Args:
            backend (:class:`qibo.backends.abstract.Backend`, optional): Backend to be used
                to return the Choi operator. If ``None``, defaults to the backend defined
                when initializing the :class:`qibo.quantum_info.quantum_networks.QuantumNetwork`
                object. Defaults to ``None``.

        Returns:
            ndarray: Choi operator of the quantum network.
        """
        return self.operator(full=True, backend=backend).reshape((self.dims, self.dims))

    def is_pure(self):
        """Returns bool indicading if the Choi operator of the network is pure."""
        return self._pure

    def is_hermitian(
        self, order: Optional[Union[int, str]] = None, precision_tol: float = 1e-8
    ):
        """Returns bool indicating if the Choi operator :math:`\\mathcal{J}` is Hermitian.

        Hermicity is calculated as distance between :math:`\\mathcal{J}` and
        :math:`\\mathcal{J}^{\\dagger}` with respect to a given norm.
        Default is the ``Hilbert-Schmidt`` norm (also known as ``Frobenius`` norm).

        For specifications on the other  possible values of the
        parameter ``order`` for the ``tensorflow`` backend, please refer to
        `tensorflow.norm <https://www.tensorflow.org/api_docs/python/tf/norm>`_.
        For all other backends, please refer to
        `numpy.linalg.norm
        <https://numpy.org/doc/stable/reference/generated/numpy.linalg.norm.html>`_.

        Args:
            order (str or int, optional): order of the norm. Defaults to ``None``.
            precision_tol (float, optional): threshold :math:`\\epsilon` that defines if
                Choi operator of the network is :math:`\\epsilon`-close to Hermicity in
                the norm given by ``order``. Defaults to :math:`10^{-8}`.

        Returns:
            bool: Hermiticity condition. If the adjoint of the Choi operator is equal to the
                Choi operator, the method returns ``True``.
                If the input is pure, the its always Hermitian.
        """
        if precision_tol < 0.0:
            raise_error(
                ValueError,
                f"``precision_tol`` must be non-negative float, but it is {precision_tol}",
            )

        if order is None and self._backend.__class__.__name__ == "TensorflowBackend":
            order = "euclidean"

        if self.is_pure():  # if the input is pure, it is always hermitian
            return True

        reshaped = self._backend.cast(
            self.matrix(),
            dtype=self._tensor.dtype,
        )
        mat_diff = self._backend.cast(
            np.transpose(np.conj(reshaped)) - reshaped, dtype=reshaped.dtype
        )
        norm = self._backend.calculate_norm_density_matrix(mat_diff, order=order)

        return float(norm) <= precision_tol

    def is_positive_semidefinite(self, precision_tol: float = 1e-8):
        """Returns bool indicating if Choi operator :math:`\\mathcal{J}` is positive-semidefinite.

        Args:
            precision_tol (float, optional): threshold value used to check if eigenvalues of
                the Choi operator :math:`\\mathcal{J}` are such that
                :math:`\\textup{eigenvalues}(\\mathcal{J}) >= - \\textup{precision_tol}`.
                Note that this parameter can be set to negative values.
                Defaults to :math:`0.0`.

        Returns:
            bool: Positive-semidefinite condition.
        """
        if precision_tol < 0.0:
            raise_error(
                ValueError,
                f"``precision_tol`` must be non-negative float, but it is {precision_tol}",
            )

<<<<<<< HEAD
        if self.is_pure():  # if the input is pure, it is always positive semidefinite
            return True

        reshaped = self._backend.cast(
            self.matrix(),
            dtype=self._tensor.dtype,
        )

=======
        reshaped = self._backend.np.reshape(self._matrix, (self.dims, self.dims))
>>>>>>> 713efb2c
        if self.is_hermitian():
            eigenvalues = self._backend.calculate_eigenvalues(reshaped)
        else:
<<<<<<< HEAD
            return False
=======
            if self._backend.__class__.__name__ in [
                "CupyBackend",
                "CuQuantumBackend",
            ]:  # pragma: no cover
                reshaped = np.array(reshaped.tolist(), dtype=reshaped.dtype)
            eigenvalues = self._backend.calculate_eigenvalues(reshaped, hermitian=False)
>>>>>>> 713efb2c

        return all(
            self._backend.np.real(eigenvalue) >= -precision_tol
            for eigenvalue in eigenvalues
        )

<<<<<<< HEAD
    def link_product(self, subscripts: str, second_network):
=======
    def is_channel(
        self,
        order: Optional[Union[int, str]] = None,
        precision_tol_causal: float = 1e-8,
        precision_tol_psd: float = 1e-8,
    ):
        """Returns bool indicating if Choi operator :math:`\\mathcal{E}` is a channel.

        Args:
            order (int or str, optional): order of the norm used to calculate causality.
                Defaults to ``None``.
            precision_tol_causal (float, optional): threshold :math:`\\epsilon` that defines if
                Choi operator of the network is :math:`\\epsilon`-close to causality in the norm
                given by ``order``. Defaults to :math:`10^{-8}`.
            precision_tol_psd (float, optional): threshold value used to check if eigenvalues of
                the Choi operator :math:`\\mathcal{E}` are such that
                :math:`\\textup{eigenvalues}(\\mathcal{E}) >= \\textup{precision_tol_psd}`.
                Note that this parameter can be set to negative values.
                Defaults to :math:`0.0`.

        Returns:
            bool: Channel condition.
        """
        return self.is_causal(
            order, precision_tol_causal
        ) and self.is_positive_semidefinite(precision_tol_psd)

    def apply(self, state):
        """Apply the Choi operator :math:`\\mathcal{E}` to ``state`` :math:`\\varrho`.

        It is assumed that ``state`` :math:`\\varrho` is a density matrix.

        Args:
            state (ndarray): density matrix of a ``state``.

        Returns:
            ndarray: Resulting state :math:`\\mathcal{E}(\\varrho)`.
        """
        matrix = self._backend.cast(self._matrix, copy=True)

        if self.is_pure():
            return self._einsum(
                "kj,ml,jl -> km", matrix, self._backend.np.conj(matrix), state
            )

        return self._einsum("jklm,km -> jl", matrix, state)

    def link_product(self, second_network, subscripts: str = "ij,jk -> ik"):
>>>>>>> 713efb2c
        """Link product between two quantum networks.

        The link product is not commutative. Here, we assume that
        :math:`A.\\textup{link_product}(B)` means "applying :math:`B` to :math:`A`".
        However, the ``link_product`` is associative, so we override the `@` operation
        in order to simplify notation.

        Args:
            subscripts (str, optional): Specifies the subscript for summation using
                the Einstein summation convention. For more details, please refer to
                `numpy.einsum
                <https://numpy.org/doc/stable/reference/generated/numpy.einsum.html>`_.
            second_network (:class:`qibo.quantum_info.quantum_networks.QuantumNetwork`): Quantum
                network to be applied to the original network.

        Returns:
            :class:`qibo.quantum_info.quantum_networks.QuantumNetwork`: Quantum network resulting
                from the link product between two quantum networks.
        """

<<<<<<< HEAD
        return link_product(subscripts, self, second_network, backend=self._backend)
=======
        first_matrix = self._full()
        second_matrix = second_network._full()  # pylint: disable=W0212

        if super_subscripts:
            cexpr = "jklmnopq,klop->jmnq"
            return QuantumNetwork(
                self._einsum(cexpr, first_matrix, second_matrix),
                [self.partition[0] + self.partition[-1]],
                backend=self._backend,
            )

        cexpr = "jkab,klbc->jlac"

        if inv_subscripts:
            return QuantumNetwork(
                self._einsum(cexpr, second_matrix, first_matrix),
                [second_network.partition[0], self.partition[1]],
                backend=self._backend,
            )

        return QuantumNetwork(
            self._einsum(cexpr, first_matrix, second_matrix),
            [self.partition[0], second_network.partition[1]],
            backend=self._backend,
        )
>>>>>>> 713efb2c

    def copy(self):
        """Returns a copy of the :class:`qibo.quantum_info.QuantumNetwork` object."""
        return self.__class__(
<<<<<<< HEAD
            np.copy(self._tensor),
=======
            self._backend.np.copy(self._matrix),
>>>>>>> 713efb2c
            partition=self.partition,
            system_input=self.system_input,
            pure=self._pure,
            backend=self._backend,
        )

    def conj(self):
        """Returns the conjugate of the quantum network."""
        return self.__class__(
            np.conj(self._tensor),
            partition=self.partition,
            system_input=self.system_input,
            pure=self._pure,
            backend=self._backend,
        )

    def __add__(self, second_network):
        """Add two Quantum Networks by adding their Choi operators.

        This operation always returns a non-pure Quantum Network.

        Args:
            second_network (:class:`qibo.quantum_info.quantum_networks.QuantumNetwork`): Quantum
                network to be added to the original network.

        Returns:
            (:class:`qibo.quantum_info.quantum_networks.QuantumNetwork`): Quantum network resulting
                from the summation of two Choi operators.
        """
        if not isinstance(second_network, QuantumNetwork):
            raise_error(
                TypeError,
                "It is not possible to add a object of type ``QuantumNetwork`` "
                + f"and and object of type ``{type(second_network)}``.",
            )

        if self.full().shape != second_network.full().shape:
            raise_error(
                ValueError,
                f"The Choi operators must have the same shape, but {self.full().shape} != "
                + f"{second_network.full().shape}.",
            )

        if self.system_input != second_network.system_input:
            raise_error(ValueError, "The networks must have the same input systems.")

        new_first_tensor = self.full()
        new_second_tensor = second_network.full()

        return QuantumNetwork(
            new_first_tensor + new_second_tensor,
            self.partition,
            self.system_input,
            pure=False,
            backend=self._backend,
        )

    def __mul__(self, number: Union[float, int, Number]):
        """Returns quantum network with its Choi operator multiplied by a scalar.

        If the quantum network is pure and ``number > 0.0``, the method returns a pure quantum
        network with its Choi operator multiplied by the square root of ``number``.
        This is equivalent to multiplying `self.to_full()` by the ``number``.
        Otherwise, this method will return a full quantum network.

        Args:
            number (float or int): scalar to multiply the Choi operator of the network with.

        Returns:
            :class:`qibo.quantum_info.quantum_networks.QuantumNetwork`: Quantum network with its
                Choi operator multiplied by ``number``.
        """
        if not isinstance(number, Number):
            raise_error(
                TypeError,
                "It is not possible to multiply a ``QuantumNetwork`` by a non-scalar.",
            )

        if self.is_pure() and number > 0.0:
            return QuantumNetwork(
                np.sqrt(number) * self._tensor,
                partition=self.partition,
                system_input=self.system_input,
                pure=True,
                backend=self._backend,
            )

        tensor = self.full()

        return QuantumNetwork(
            number * tensor,
            partition=self.partition,
            system_input=self.system_input,
            pure=False,
            backend=self._backend,
        )

    def __rmul__(self, number: Union[float, int, Number]):
        """"""
        return self.__mul__(number)

    def __truediv__(self, number: Union[float, int, Number]):
        """Returns quantum network with its Choi operator divided by a scalar.

        If the quantum network is pure and ``number > 0.0``, the method returns a pure quantum
        network with its Choi operator divided by the square root of ``number``.
        This is equivalent to dividing `self.to_full()` by the ``number``.
        Otherwise, this method will return a full quantum network.

        Args:
            number (float or int): scalar to divide the Choi operator of the network with.

        Returns:
            :class:`qibo.quantum_info.quantum_networks.QuantumNetwork`: Quantum network with its
                Choi operator divided by ``number``.
        """
        if not isinstance(number, Number):
            raise_error(
                TypeError,
                "It is not possible to divide a ``QuantumNetwork`` by a non-scalar.",
            )

        number = np.sqrt(number) if self.is_pure() and number > 0.0 else number

        return QuantumNetwork(
            self._tensor / number,
            partition=self.partition,
            system_input=self.system_input,
            pure=self.is_pure(),
            backend=self._backend,
        )

    def __matmul__(self, second_network):
        """Defines matrix multiplication between two ``QuantumNetwork`` objects.

        If ``self.partition == second_network.partition in [2, 4]``, this method is overwritten by
        :meth:`qibo.quantum_info.quantum_networks.QuantumNetwork.link_product`.

        Args:
            second_network (:class:`qibo.quantum_info.quantum_networks.QuantumNetwork`):

        Returns:
            :class:`qibo.quantum_info.quantum_networks.QuantumNetwork`: Quantum network resulting
                from the link product operation.
        """
        if not isinstance(second_network, QuantumNetwork):
            raise_error(
                TypeError,
                "It is not possible to implement matrix multiplication of a "
                + "``QuantumNetwork`` by a non-``QuantumNetwork``.",
            )

        if len(self.partition) == 2:  # `self` is a channel
            if len(second_network.partition) != 2:
                raise_error(
                    ValueError,
                    f"`QuantumNetwork {second_network} is assumed to be a channel, but it is not. "
                    + "Use `link_product` method to specify the subscript.",
                )
            if self.partition[1] != second_network.partition[0]:
                raise_error(
                    ValueError,
                    "partitions of the networks do not match: "
                    + f"{self.partition[1]} != {second_network.partition[0]}.",
                )

            subscripts = "jk,kl -> jl"

        elif len(self.partition) == 4:  # `self` is a super-channel
            if len(second_network.partition) != 2:
                raise_error(
                    ValueError,
                    f"`QuantumNetwork {second_network} is assumed to be a channel, but it is not. "
                    + "Use `link_product` method to specify the subscript.",
                )
            if self.partition[1] != second_network.partition[0]:
                raise_error(
                    ValueError,
                    "Systems of the channel do not match the super-channel: "
                    + f"{self.partition[1], self.partition[2]} != "
                    + f"{second_network.partition[0],second_network.partition[1]}.",
                )

            subscripts = "jklm,kl -> jm"
        else:
            raise_error(
                NotImplementedError,
                "`partitions` do not match any implemented pattern``. "
                + "Use `link_product` method to specify the subscript.",
            )

        return self.link_product(subscripts, second_network)

    def __str__(self):
        """Method to define how to print relevant information of the quantum network."""
        systems = []

        for i, dim in enumerate(self.partition):
            if self.system_input[i]:
                systems.append(f"┍{dim}┑")
            else:
                systems.append(f"┕{dim}┙")

        return f"J[{', '.join(systems)}]"

    def _run_checks(self, partition, system_input, pure):
        """Checks if all inputs are correct in type and value."""
        if not isinstance(partition, (list, tuple)):
            raise_error(
                TypeError,
                "``partition`` must be type ``tuple`` or ``list``, "
                + f"but it is type ``{type(partition)}``.",
            )

        if any(not isinstance(party, int) for party in partition):
            raise_error(
                ValueError,
                "``partition`` must be a ``tuple`` or ``list`` of positive integers, "
                + "but contains non-integers.",
            )

        if any(party <= 0 for party in partition):
            raise_error(
                ValueError,
                "``partition`` must be a ``tuple`` or ``list`` of positive integers, "
                + "but contains non-positive integers.",
            )

        if system_input is not None and len(system_input) != len(partition):
            raise_error(
                ValueError,
                "``len(system_input)`` must be the same as ``len(partition)``, "
                + f"but {len(system_input)} != {len(partition)}.",
            )

        if not isinstance(pure, bool):
            raise_error(
                TypeError,
                f"``pure`` must be type ``bool``, but it is type ``{type(pure)}``.",
            )

    @staticmethod
    def _check_system_input(system_input, partition) -> Tuple[bool]:
        """
        If `system_input` not defined, assume the network follows the order of a quantum Comb.
        """

        if system_input is None:
            system_input = [
                False,
            ] * len(partition)
            for k in range(len(partition) // 2):
                system_input[k * 2] = True
        return tuple(system_input)

    def _set_parameters(self):
        """Standarize the parameters."""
        self._backend = _check_backend(self._backend)

        self.partition = tuple(self.partition)

        self.system_input = self._check_system_input(self.system_input, self.partition)

        self._einsum = self._backend.np.einsum
        self._tensordot = self._backend.np.tensordot

        try:
            if self._pure:
<<<<<<< HEAD
                self._tensor = np.reshape(self._tensor, self.partition)
            else:
                matrix_partition = [d**2 for d in self.partition]
                self._tensor = np.reshape(self._tensor, matrix_partition)
=======
                self._matrix = self._backend.np.reshape(self._matrix, self.partition)
            else:
                matrix_partition = self.partition * 2
                self._matrix = self._backend.np.reshape(self._matrix, matrix_partition)
>>>>>>> 713efb2c
        except:
            raise_error(
                ValueError,
                "``partition`` does not match the shape of the input matrix. "
                + f"Cannot reshape matrix of size {self._tensor.shape} "
                + f"to partition {self.partition}",
            )

    def full(self, update: bool = False, backend=None):
        """Convert the internal representation to the full tensor of the network.

        Args:
            update (bool, optional): If ``True``, updates the internal representation of the
                network to the full tensor. Defaults to ``False``.
            backend (:class:`qibo.backends.abstract.Backend`, optional): Backend to be used in
                calculations. If ``None``, defaults to :class:`qibo.backends.GlobalBackend`.
                Defaults to ``None``.

        Returns:
            ndarray: full reprentation of the quantum network.
        """
        if backend is None:  # pragma: no cover
            backend = self._backend
        tensor = np.copy(self._tensor)
        tensor = backend.cast(tensor, dtype=self._tensor.dtype)
        conj = backend.np.conj

        if self.is_pure():
            """Reshapes input matrix based on purity."""
            tensor.reshape(self.dims)
            if self._backend.__class__.__name__ == "PyTorchBackend":
                tensor = self._tensordot(tensor, conj(tensor), dims=0)
            else:
                tensor = self._tensordot(tensor, conj(tensor), axes=0)
            tensor = self._operator_to_tensor(tensor, self.partition)

            if update:
                self._tensor = tensor
                self._pure = False

        return tensor


class QuantumComb(QuantumNetwork):
    """Stores a Quantum comb, which is a network in which the systems follows a sequential order.

    It is also called the *non-Markovian quantum process* in many literatures.
    A quantum comb is a quantum network of the form :math:`J[┍i1┑,┕o1┙,┍i2┑,┕o2┙, ...]`,
    where the process first take an input state from system :math:`i1`,
    then output a state to system :math:`o1`, and so on.
    This is a non-Markovian process as the output of the system :math:`o2` may depend on
    what happened in systems :math:`i1`, and :math:`o1`.

    A quantum channel is a special case of quantum comb, where there are only one input
    system and one output system.

    Args:
        tensor (ndarray): the tensor representations of the quantum Comb.
        partition (List[int] or Tuple[int]): partition of ``matrix``.
        system_input (List[bool] or Tuple[bool], optional): mask on the input system of the
            Choi operator. If ``None``, defaults to
            ``(True,False,True,False,...)``, where ``len(system_input)=len(partition)``.
            Defaults to ``None``.
        pure (bool, optional): ``True`` when ``tensor`` is a "pure" representation (e.g. a pure
            state, a unitary operator, etc.), ``False`` otherwise. Defaults to ``False``.
        backend (:class:`qibo.backends.abstract.Backend`, optional): Backend to be used in
            calculations. If ``None``, defaults to :class:`qibo.backends.GlobalBackend`.
            Defaults to ``None``.
    """

    def __init__(
        self,
        tensor,
        partition: Optional[Union[List[int], Tuple[int]]] = None,
        system_input: Optional[Union[List[bool], Tuple[bool]]] = None,
        pure: bool = False,
        backend=None,
    ):
        if partition is None:
            if pure:
                partition = tensor.shape
            else:
                partition = tuple(int(np.sqrt(d)) for d in tensor.shape)
        if len(partition) % 2 != 0:
            raise_error(
                ValueError,
                "A quantum comb should only contain equal number of input and output systems. "
                + "For general quantum networks, one should use the ``QuantumNetwork`` class.",
            )
        if system_input is not None:
            warning("system_input is ignored for QuantumComb")

        super().__init__(
            tensor, partition, [True, False] * (len(partition) // 2), pure, backend
        )

    def is_causal(
        self, order: Optional[Union[int, str]] = None, precision_tol: float = 1e-8
    ):
        """Returns bool indicating if the Choi operator :math:`\\mathcal{J}` satisfies causal order

        Causality is calculated based on a recursive constrains.
        This method reduce a n-comb to a (n-1)-comb at each step,
        and checks if the reduced comb is independent on the last output system.

        Args:
            order (str or int, optional): order of the norm. Defaults to ``None``.
            precision_tol (float, optional): threshold :math:`\\epsilon` that defines
                if Choi operator of the network is :math:`\\epsilon`-close to causality
                in the norm given by ``order``. Defaults to :math:`10^{-8}`.

        Returns:
            bool: Causal order condition.
        """
        if precision_tol < 0.0:
            raise_error(
                ValueError,
                f"``precision_tol`` must be non-negative float, but it is {precision_tol}",
            )

        if order is None and self._backend.__class__.__name__ == "TensorflowBackend":
            order = "euclidean"

        backend = self._backend

        dim_out = self.partition[-1]
        dim_in = self.partition[-2]

        trace_out = TraceOperation(dim_out, backend=backend).full()
        trace_in = TraceOperation(dim_in, backend=backend).full()

        if self._backend.__class__.__name__ == "PyTorchBackend":
            reduced = self._tensordot(self.full(), trace_out, dims=([-1], [0]))
            sub_comb = self._tensordot(reduced, trace_in, dims=([-1], [0]))
            expected = self._tensordot(sub_comb, trace_in / dim_in, dims=0)
        else:
            reduced = self._tensordot(self.full(), trace_out, axes=(-1, 0))
            sub_comb = self._tensordot(reduced, trace_in, axes=(-1, 0))
            expected = self._tensordot(sub_comb, trace_in / dim_in, axes=0)

        norm = self._backend.calculate_norm(reduced - expected, order=order)

        if float(norm) > precision_tol:
            return False

        if len(self.partition) == 2:
            return True

        return QuantumComb(
            sub_comb, self.partition[:-2], pure=False, backend=self._backend
        ).is_causal(order, precision_tol)

    @classmethod
    def from_operator(
        cls, operator, partition=None, pure=False, backend=None, inverse=False
    ):
        comb = super().from_operator(operator, partition, None, pure, backend)
        if (
            inverse
        ):  # Convert mathmetical convention of Choi operator to physical convention
            comb.partition = comb.partition[::-1]
            comb._tensor = comb._tensor.T
        return comb


class QuantumChannel(QuantumComb):
    """Stores a Quantum channel, which is a special case of quantum comb.

    A quantum channel is a quantum comb with only one input and one output.
    This class includes all quantum channels, unitary operators, and quantum states.

    To construct a `QuantumChannel` object, one can use the `QuantumNetwork.from_nparray` method.
    **Note**: if one try to construct a quantum network from a unitary operator or Choi operator,
    the first system will be the output.
    However, here we assume the first system is the input system.
    It is important to specify `inverse=True` when constructing by `QuantumNetwork.from_nparray`.

    Args:
        tensor (ndarray): the tensor representations of the quantum comb.
        partition (List[int] or Tuple[int], optional): partition of ``matrix``.
            If not provided and `system_input` is `None`, assume the input is a quantum state,
            whose input is a trivial system. If `system_input` is set to `True`,
            assume the input is an observable, whose output is a trivial system.
        system_input (List[bool] or Tuple[bool], optional): mask on the input system of the
            Choi operator. If ``None`` the default is ``(True,False)``.
            Defaults to ``None``.
        pure (bool, optional): ``True`` when ``tensor`` is a "pure" representation (e.g. a pure
            state, a unitary operator, etc.), ``False`` otherwise. Defaults to ``False``.
        backend (:class:`qibo.backends.abstract.Backend`, optional): Backend to be used in
            calculations. If ``None``, defaults to :class:`qibo.backends.GlobalBackend`.
            Defaults to ``None``.
    """

    def __init__(
        self,
        tensor,
        partition: Optional[Union[List[int], Tuple[int]]] = None,
        system_input: Optional[Union[List[bool], Tuple[bool]]] = None,
        pure: bool = False,
        backend=None,
    ):
        if isinstance(partition, int):
            partition = (partition,)

        if partition is not None:
            if len(partition) > 2:
                raise_error(
                    ValueError,
                    "A quantum channel should only contain one input system and one output system. "
                    + "For general quantum networks, one should use the ``QuantumNetwork`` class.",
                )
            if len(partition) == 1:
                if system_input is None:  # Assume the input is a quantum state
                    partition = (1, partition[0])
                else:
                    if isinstance(system_input, bool):
                        system_input = (system_input,)

                    partition = (
                        (partition[0], 1) if system_input[0] else (1, partition[0])
                    )

        super().__init__(tensor, partition, pure=pure, backend=backend)

    def is_unital(
        self, order: Optional[Union[int, str]] = None, precision_tol: float = 1e-8
    ):
        """Returns bool indicating if the Choi operator :math:`\\mathcal{J}` is unital.

        A map is unital if it preserves the identity operator.
        Unitality is calculated as distance between the partial trace of :math:`\\mathcal{J}`
        and the Identity operator :math:`I`, with respect to a given norm.
        Default is the ``Hilbert-Schmidt`` norm (also known as ``Frobenius`` norm).

        For specifications on the other  possible values of the
        parameter ``order`` for the ``tensorflow`` backend, please refer to
        `tensorflow.norm <https://www.tensorflow.org/api_docs/python/tf/norm>`_.
        For all other backends, please refer to
        `numpy.linalg.norm
        <https://numpy.org/doc/stable/reference/generated/numpy.linalg.norm.html>`_.

        Args:
            order (str or int, optional): order of the norm. Defaults to ``None``.
            precision_tol (float, optional): threshold :math:`\\epsilon` that defines
                if Choi operator of the network is :math:`\\epsilon`-close to unitality
                in the norm given by ``order``. Defaults to :math:`10^{-8}`.

        Returns:
            bool: Unitality condition.
        """
        if precision_tol < 0.0:
            raise_error(
                ValueError,
                f"``precision_tol`` must be non-negative float, but it is {precision_tol}",
            )

        if order is None and self._backend.__class__.__name__ == "TensorflowBackend":
            order = "euclidean"

        backend = self._backend

        dim_out = self.partition[1]
        dim_in = self.partition[0]

        trace_out = TraceOperation(dim_out, backend=backend).full()
        trace_in = TraceOperation(dim_in, backend=backend).full()

        if self._backend.__class__.__name__ == "PyTorchBackend":
            reduced = self._tensordot(self.full(), trace_in, dims=([0], [0]))
            sub_comb = self._tensordot(
                reduced,
                trace_out,
                dims=([0], [0]),
            )
            expected = self._tensordot(trace_out / dim_out, sub_comb, dims=0)
        else:
            reduced = self._tensordot(self.full(), trace_in, axes=(0, 0))
            sub_comb = self._tensordot(reduced, trace_out, axes=(0, 0))
            expected = self._tensordot(trace_out / dim_out, sub_comb, axes=0)

        norm = self._backend.calculate_norm((reduced - expected), order=order)
        if float(norm) > precision_tol:
            return False

        if len(self.partition) == 2:
            return True

        # Unital is defined for quantum channels only.
        # But we can extend it to quantum combs as follows:
        return QuantumChannel(  # pragma: no cover
            sub_comb, self.partition[2:], pure=False, backend=self._backend
        ).is_unital(order, precision_tol)

    def is_channel(
        self,
        order: Optional[Union[int, str]] = None,
        precision_tol_causal: float = 1e-8,
        precision_tol_psd: float = 1e-8,
    ):
        """Returns bool indicating if Choi operator :math:`\\mathcal{E}` is a channel.

        Args:
            order (int or str, optional): order of the norm used to calculate causality.
                Defaults to ``None``.
            precision_tol_causal (float, optional): threshold :math:`\\epsilon` that defines if
                Choi operator of the network is :math:`\\epsilon`-close to causality in the norm
                given by ``order``. Defaults to :math:`10^{-8}`.
            precision_tol_psd (float, optional): threshold value used to check if eigenvalues of
                the Choi operator :math:`\\mathcal{E}` are such that
                :math:`\\textup{eigenvalues}(\\mathcal{E}) >= \\textup{precision_tol_psd}`.
                Note that this parameter can be set to negative values.
                Defaults to :math:`0.0`.

        Returns:
            bool: Channel condition.
        """
        return self.is_causal(
            order, precision_tol_causal
        ) and self.is_positive_semidefinite(precision_tol_psd)

    def apply(self, state):
        """Apply the Choi operator :math:`\\mathcal{E}` to ``state`` :math:`\\varrho`.

        It is assumed that ``state`` :math:`\\varrho` is a density matrix.

        Args:
            state (ndarray): density matrix of a ``state``.

        Returns:
            ndarray: Resulting state :math:`\\mathcal{E}(\\varrho)`.
        """
        operator = self.copy().operator()
        conj = self._backend.np.conj

        if self.is_pure():
<<<<<<< HEAD
            return self._einsum("ij,lk,il", operator, conj(operator), state)
=======
            matrix = self._einsum(
                "jk,lm -> kjml", matrix, self._backend.np.conj(matrix)
            )
>>>>>>> 713efb2c

        return self._einsum("ijkl, jl", operator, state)


def link_product(
    subscripts: str,
    *operands: QuantumNetwork,
    backend=None,
    surpress_warning=False,
):
    """Link product between two quantum networks.

    The link product is not commutative. Here, we assume that
    :math:`A.\\textup{link_product}(B)` means "applying :math:`B` to :math:`A`".
    However, the ``link_product`` is associative, so we override the `@` operation
    in order to simplify notation.

    Args:
        subscripts (str, optional): Specifies the subscript for summation using
            the Einstein summation convention. For more details, please refer to
            `numpy.einsum <https://numpy.org/doc/stable/reference/generated/numpy.einsum.html>`_.
        operands (:class:`qibo.quantum_info.quantum_networks.QuantumNetwork`): Quantum
            networks to be contracted.
        backend (:class:`qibo.backends.abstract.Backend`, optional): Backend to be used in
            calculations. If ``None``, defaults to :class:`qibo.backends.GlobalBackend`.
            Defaults to ``None``.
        surpress_warning (bool, optional): If ``True``, surpresses the warning
            regarding if the same index connects two input or two output
            systems. Defaults to ``False``.

    Returns:
        :class:`qibo.quantum_info.quantum_networks.QuantumNetwork`: Quantum network resulting
            from the link product between two quantum networks.
    """

    if not isinstance(subscripts, str):
        raise_error(
            TypeError,
            f"subscripts must be type str, but it is type {type(subscripts)}.",
        )

    for i, operand in enumerate(operands):
        if not isinstance(operand, QuantumNetwork):
            raise_error(TypeError, f"The {i}-th operator is not a ``QuantumNetwork``.")

    if backend is None:  # pragma: no cover
        backend = operands[0]._backend

    tensors = [
        (
            backend.to_numpy(operand.full())
            if operand.is_pure()
            else backend.to_numpy(operand._tensor)
        )
        for operand in operands
    ]

    # keep track of the `partition` and `system_input` of the network
    _, contracrtion_list = np.einsum_path(
        subscripts, *tensors, optimize=False, einsum_call=True
    )

    inds, idx_rm, einsum_str, _, _ = contracrtion_list[0]
    input_str, results_index = einsum_str.split("->")
    inputs = input_str.split(",")

    # Warning if the same index connects two input or two output systems
    if not surpress_warning:
        for ind in idx_rm:
            found = 0
            for i, script in enumerate(inputs):
                index = script.find(ind)
                if index < 0:
                    continue
                found += 1
                if found > 1 and is_input == operands[inds[i]].system_input[index]:
                    warning(
                        f"Index {ind} connects two {'input' if is_input else 'output'} systems."
                    )
                is_input = operands[inds[i]].system_input[index]
                if found > 2:
                    warning(
                        f"Index {ind} appears multiple times in the input subscripts {input_str}."
                    )

    # set correct order of the `partition` and `system_input`
    partition = []
    system_input = []
    for ind in results_index:
        for i, script in enumerate(inputs):
            index = script.find(ind)
            if index < 0:
                continue

            partition.append(operands[inds[i]].partition[index])
            system_input.append(operands[inds[i]].system_input[index])

    new_tensor = np.einsum(subscripts, *tensors)

    return QuantumNetwork(new_tensor, partition, system_input, backend=backend)


class IdentityChannel(QuantumChannel):
    """The Identity channel with the given dimension.

    Args:
        dim (int): Dimension of the Identity operator.
        backend (:class:`qibo.backends.abstract.Backend`, optional): Backend to be used in
            calculations. If ``None``, defaults to :class:`qibo.backends.GlobalBackend`.
            Defaults to ``None``.
    """

    def __init__(self, dim: int, backend=None):

        identity = np.eye(dim, dtype=complex)
        identity = backend.cast(identity, dtype=identity.dtype)
        super().__init__(identity, [dim, dim], pure=True, backend=backend)


class TraceOperation(QuantumNetwork):
    """The Trace operator with the given dimension.

    Args:
        dim (int): Dimension of the Trace operator.
        backend (:class:`qibo.backends.abstract.Backend`, optional): Backend to be used in
            calculations. If ``None``, defaults to :class:`qibo.backends.GlobalBackend`.
            Defaults to ``None``.
    """

    def __init__(self, dim: int, backend=None):

        identity = np.eye(dim, dtype=complex)
        identity = backend.cast(identity, dtype=identity.dtype)
        super().__init__(identity, [dim], [True], pure=False, backend=backend)<|MERGE_RESOLUTION|>--- conflicted
+++ resolved
@@ -83,11 +83,6 @@
 
     @classmethod
     def _operator_to_tensor(cls, operator, partition: List[int]):
-        # check if tensorflow is installed
-        try:
-            from tensorflow import InvalidArgumentError
-        except ImportError:
-            InvalidArgumentError = ValueError
 
         n = len(partition)
         order = cls._order_operator_to_tensor(n)
@@ -102,7 +97,12 @@
                 + f"Cannot reshape matrix of size {operator.shape} to partition {partition}",
             )
 
-        tensor = np.transpose(operator.reshape(list(partition) * 2), order)
+        # Check if `operator` is a pytourch tensor
+        tensor = operator.reshape(list(partition) * 2)
+        if operator.__class__.__name__ == "Tensor":
+            tensor = tensor.permute(order)
+        else:
+            tensor = tensor.transpose(order)
         return tensor.reshape([dim**2 for dim in partition])
 
     @classmethod
@@ -168,18 +168,7 @@
             if partition is None:
                 partition = operator.shape[: len_sys // 2]
 
-<<<<<<< HEAD
             tensor = cls._operator_to_tensor(operator, partition)
-=======
-        reshaped = self._backend.cast(
-            self._backend.np.reshape(self._matrix, (self.dims, self.dims)),
-            dtype=self._matrix.dtype,
-        )
-        reshaped = self._backend.cast(
-            self._backend.np.conj(reshaped).T - reshaped, dtype=reshaped.dtype
-        )
-        norm = self._backend.calculate_norm_density_matrix(reshaped, order=order)
->>>>>>> 713efb2c
 
         return cls(
             tensor,
@@ -217,7 +206,7 @@
         n = len(self.partition)
         order = self._order_tensor_to_operator(n)
 
-        operator = np.transpose(
+        operator = self._backend.np.transpose(
             tensor.reshape(tuple(np.repeat(self.partition, 2))), order
         )
 
@@ -285,9 +274,12 @@
             self.matrix(),
             dtype=self._tensor.dtype,
         )
-        mat_diff = self._backend.cast(
-            np.transpose(np.conj(reshaped)) - reshaped, dtype=reshaped.dtype
-        )
+        if self._backend.__class__.__name__ == "PyTorchBackend":
+            adjoint = self._backend.np.transpose(reshaped, (1, 0))
+        else:
+            adjoint = self._backend.np.transpose(reshaped)
+
+        mat_diff = self._backend.np.conj(adjoint) - reshaped
         norm = self._backend.calculate_norm_density_matrix(mat_diff, order=order)
 
         return float(norm) <= precision_tol
@@ -311,7 +303,6 @@
                 f"``precision_tol`` must be non-negative float, but it is {precision_tol}",
             )
 
-<<<<<<< HEAD
         if self.is_pure():  # if the input is pure, it is always positive semidefinite
             return True
 
@@ -320,80 +311,17 @@
             dtype=self._tensor.dtype,
         )
 
-=======
-        reshaped = self._backend.np.reshape(self._matrix, (self.dims, self.dims))
->>>>>>> 713efb2c
         if self.is_hermitian():
             eigenvalues = self._backend.calculate_eigenvalues(reshaped)
         else:
-<<<<<<< HEAD
             return False
-=======
-            if self._backend.__class__.__name__ in [
-                "CupyBackend",
-                "CuQuantumBackend",
-            ]:  # pragma: no cover
-                reshaped = np.array(reshaped.tolist(), dtype=reshaped.dtype)
-            eigenvalues = self._backend.calculate_eigenvalues(reshaped, hermitian=False)
->>>>>>> 713efb2c
 
         return all(
             self._backend.np.real(eigenvalue) >= -precision_tol
             for eigenvalue in eigenvalues
         )
 
-<<<<<<< HEAD
     def link_product(self, subscripts: str, second_network):
-=======
-    def is_channel(
-        self,
-        order: Optional[Union[int, str]] = None,
-        precision_tol_causal: float = 1e-8,
-        precision_tol_psd: float = 1e-8,
-    ):
-        """Returns bool indicating if Choi operator :math:`\\mathcal{E}` is a channel.
-
-        Args:
-            order (int or str, optional): order of the norm used to calculate causality.
-                Defaults to ``None``.
-            precision_tol_causal (float, optional): threshold :math:`\\epsilon` that defines if
-                Choi operator of the network is :math:`\\epsilon`-close to causality in the norm
-                given by ``order``. Defaults to :math:`10^{-8}`.
-            precision_tol_psd (float, optional): threshold value used to check if eigenvalues of
-                the Choi operator :math:`\\mathcal{E}` are such that
-                :math:`\\textup{eigenvalues}(\\mathcal{E}) >= \\textup{precision_tol_psd}`.
-                Note that this parameter can be set to negative values.
-                Defaults to :math:`0.0`.
-
-        Returns:
-            bool: Channel condition.
-        """
-        return self.is_causal(
-            order, precision_tol_causal
-        ) and self.is_positive_semidefinite(precision_tol_psd)
-
-    def apply(self, state):
-        """Apply the Choi operator :math:`\\mathcal{E}` to ``state`` :math:`\\varrho`.
-
-        It is assumed that ``state`` :math:`\\varrho` is a density matrix.
-
-        Args:
-            state (ndarray): density matrix of a ``state``.
-
-        Returns:
-            ndarray: Resulting state :math:`\\mathcal{E}(\\varrho)`.
-        """
-        matrix = self._backend.cast(self._matrix, copy=True)
-
-        if self.is_pure():
-            return self._einsum(
-                "kj,ml,jl -> km", matrix, self._backend.np.conj(matrix), state
-            )
-
-        return self._einsum("jklm,km -> jl", matrix, state)
-
-    def link_product(self, second_network, subscripts: str = "ij,jk -> ik"):
->>>>>>> 713efb2c
         """Link product between two quantum networks.
 
         The link product is not commutative. Here, we assume that
@@ -414,44 +342,12 @@
                 from the link product between two quantum networks.
         """
 
-<<<<<<< HEAD
         return link_product(subscripts, self, second_network, backend=self._backend)
-=======
-        first_matrix = self._full()
-        second_matrix = second_network._full()  # pylint: disable=W0212
-
-        if super_subscripts:
-            cexpr = "jklmnopq,klop->jmnq"
-            return QuantumNetwork(
-                self._einsum(cexpr, first_matrix, second_matrix),
-                [self.partition[0] + self.partition[-1]],
-                backend=self._backend,
-            )
-
-        cexpr = "jkab,klbc->jlac"
-
-        if inv_subscripts:
-            return QuantumNetwork(
-                self._einsum(cexpr, second_matrix, first_matrix),
-                [second_network.partition[0], self.partition[1]],
-                backend=self._backend,
-            )
-
-        return QuantumNetwork(
-            self._einsum(cexpr, first_matrix, second_matrix),
-            [self.partition[0], second_network.partition[1]],
-            backend=self._backend,
-        )
->>>>>>> 713efb2c
 
     def copy(self):
         """Returns a copy of the :class:`qibo.quantum_info.QuantumNetwork` object."""
         return self.__class__(
-<<<<<<< HEAD
-            np.copy(self._tensor),
-=======
-            self._backend.np.copy(self._matrix),
->>>>>>> 713efb2c
+            self._backend.np.copy(self._tensor),
             partition=self.partition,
             system_input=self.system_input,
             pure=self._pure,
@@ -461,7 +357,7 @@
     def conj(self):
         """Returns the conjugate of the quantum network."""
         return self.__class__(
-            np.conj(self._tensor),
+            self._backend.np.conj(self._tensor),
             partition=self.partition,
             system_input=self.system_input,
             pure=self._pure,
@@ -717,27 +613,27 @@
 
         self._einsum = self._backend.np.einsum
         self._tensordot = self._backend.np.tensordot
-
-        try:
-            if self._pure:
-<<<<<<< HEAD
-                self._tensor = np.reshape(self._tensor, self.partition)
-            else:
-                matrix_partition = [d**2 for d in self.partition]
-                self._tensor = np.reshape(self._tensor, matrix_partition)
-=======
-                self._matrix = self._backend.np.reshape(self._matrix, self.partition)
-            else:
-                matrix_partition = self.partition * 2
-                self._matrix = self._backend.np.reshape(self._matrix, matrix_partition)
->>>>>>> 713efb2c
-        except:
-            raise_error(
-                ValueError,
-                "``partition`` does not match the shape of the input matrix. "
-                + f"Cannot reshape matrix of size {self._tensor.shape} "
-                + f"to partition {self.partition}",
-            )
+        self._tensor = self._backend.cast(self._tensor, dtype=self._tensor.dtype)
+
+        if self._pure:
+            if np.prod(tuple(self._tensor.shape)) != np.prod(tuple(self.partition)):
+                raise_error(
+                    ValueError,
+                    "``partition`` does not match the shape of the input matrix. "
+                    + f"Cannot reshape matrix of size {self._tensor.shape} to partition {self.partition}",
+                )
+            self._tensor = self._backend.np.reshape(self._tensor, self.partition)
+        else:
+            if np.prod(tuple(self._tensor.shape)) != np.prod(
+                tuple([dim**2 for dim in self.partition])
+            ):
+                raise_error(
+                    ValueError,
+                    "``partition`` does not match the shape of the input matrix. "
+                    + f"Cannot reshape matrix of size {self._tensor.shape} to partition {self.partition}",
+                )
+            matrix_partition = [dim**2 for dim in self.partition]
+            self._tensor = self._backend.np.reshape(self._tensor, matrix_partition)
 
     def full(self, update: bool = False, backend=None):
         """Convert the internal representation to the full tensor of the network.
@@ -754,7 +650,7 @@
         """
         if backend is None:  # pragma: no cover
             backend = self._backend
-        tensor = np.copy(self._tensor)
+        tensor = self._backend.np.copy(self._tensor)
         tensor = backend.cast(tensor, dtype=self._tensor.dtype)
         conj = backend.np.conj
 
@@ -1066,13 +962,7 @@
         conj = self._backend.np.conj
 
         if self.is_pure():
-<<<<<<< HEAD
             return self._einsum("ij,lk,il", operator, conj(operator), state)
-=======
-            matrix = self._einsum(
-                "jk,lm -> kjml", matrix, self._backend.np.conj(matrix)
-            )
->>>>>>> 713efb2c
 
         return self._einsum("ijkl, jl", operator, state)
 
