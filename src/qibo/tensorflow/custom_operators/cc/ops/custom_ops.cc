#include "tensorflow/core/framework/op.h"
#include "tensorflow/core/framework/shape_inference.h"

using namespace tensorflow;

REGISTER_OP("InitialState")
    .Attr("T: {complex64, complex128}")
    .Input("in: T")
    .Output("out: T")
    .SetShapeFn([](::tensorflow::shape_inference::InferenceContext* c) {
      c->set_output(0, c->input(0));
      return Status::OK();
    });

REGISTER_OP("ApplyGate")
    .Attr("T: {complex64, complex128}")
    .Input("state: T")
    .Input("gate: T")
<<<<<<< HEAD
    .Input("nqubits: int32")
    .Input("target: int32")
    .Input("controls: int32")
=======
    .Attr("nqubits: int")
    .Attr("target: int")
>>>>>>> 11b90f5b
    .Output("out: T")
    .SetShapeFn([](::tensorflow::shape_inference::InferenceContext* c) {
      c->set_output(0, c->input(0));
      return Status::OK();
    });<|MERGE_RESOLUTION|>--- conflicted
+++ resolved
@@ -16,14 +16,9 @@
     .Attr("T: {complex64, complex128}")
     .Input("state: T")
     .Input("gate: T")
-<<<<<<< HEAD
-    .Input("nqubits: int32")
-    .Input("target: int32")
-    .Input("controls: int32")
-=======
     .Attr("nqubits: int")
     .Attr("target: int")
->>>>>>> 11b90f5b
+    .Input("controls: int32")
     .Output("out: T")
     .SetShapeFn([](::tensorflow::shape_inference::InferenceContext* c) {
       c->set_output(0, c->input(0));
