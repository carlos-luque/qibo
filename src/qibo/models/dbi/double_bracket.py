--- conflicted
+++ resolved
@@ -247,13 +247,8 @@
                 power = k + j
                 product_matrix = c1[k] @ c2[j]
                 trace_coefficients[power] += 2 * np.trace(product_matrix)
-<<<<<<< HEAD
-        taylor_coefficients = list(reversed(trace_coefficients[:n]))
+        taylor_coefficients = list(reversed(trace_coefficients[: n + 1]))
         roots = np.roots(taylor_coefficients)
-=======
-        roots = np.roots(list(reversed(trace_coefficients[: n + 1])))
-        print(list(reversed(trace_coefficients[: n + 1])))
->>>>>>> 4b9dc91c
         error = 1e-3
         real_positive_roots = [
             np.real(root)
@@ -291,15 +286,10 @@
             return self.grid_search_step(d=d, **kwargs)
         if scheduling is DoubleBracketScheduling.hyperopt:
             return self.hyperopt_step(d=d, **kwargs)
-<<<<<<< HEAD
-        if scheduling is DoubleBracketScheduling.use_polynomial_approximation:
+        if scheduling is DoubleBracketScheduling.polynomial_approximation:
             # omit taylor coefficients
             step, _ = self.polynomial_step(d=d, **kwargs)
             return step
-=======
-        if scheduling is DoubleBracketScheduling.polynomial_approximation:
-            return self.polynomial_step(d=d, **kwargs)
->>>>>>> 4b9dc91c
 
     def loss(self, step: float, d: np.array = None, look_ahead: int = 1):
         """
