import warnings
from itertools import product
from typing import Tuple

from qibo.config import PRECISION_TOL, raise_error
from qibo.gates.abstract import Gate
from qibo.gates.gates import I, Unitary, X, Y, Z
from qibo.gates.special import FusedGate


class Channel(Gate):
    """Abstract class for channels."""

    def __init__(self):
        super().__init__()
        self.coefficients = tuple()
        self.gates = tuple()

    def controlled_by(self, *q):
        """"""
        raise_error(ValueError, "Noise channel cannot be controlled on qubits.")

    def on_qubits(self, qubit_map):  # pragma: no cover
        # future TODO
        raise_error(
            NotImplementedError,
            "`on_qubits` method is not available " "for the `Channel` gate.",
        )

    def apply(self, backend, state, nqubits):  # pragma: no cover
        raise_error(
            NotImplementedError, f"{self.name} cannot be applied to state vector."
        )

    def apply_density_matrix(self, backend, state, nqubits):
        return backend.apply_channel_density_matrix(self, state, nqubits)


class KrausChannel(Channel):
    """General channel defined by arbitrary Kraus operators.

    Implements the following transformation:

    .. math::
        \\mathcal{E}(\\rho ) = \\sum _k A_k \\rho A_k^\\dagger

    where A are arbitrary Kraus operators given by the user. Note that Kraus
    operators set should be trace preserving, however this is not checked.
    Simulation of this gate requires the use of density matrices.
    For more information on channels and Kraus operators please check
    `J. Preskill's notes <http://theory.caltech.edu/~preskill/ph219/chap3_15.pdf>`_.

    Args:
        ops (list): List of Kraus operators as pairs ``(qubits, Ak)`` where
          ``qubits`` refers the qubit ids that ``Ak`` acts on and ``Ak`` is
          the corresponding matrix as a ``np.ndarray`` or ``tf.Tensor``.

    Example:
        .. testcode::

            import numpy as np
            from qibo.models import Circuit
            from qibo import gates
            # initialize circuit with 3 qubits
            c = Circuit(3, density_matrix=True)
            # define a sqrt(0.4) * X gate
            a1 = np.sqrt(0.4) * np.array([[0, 1], [1, 0]])
            # define a sqrt(0.6) * CNOT gate
            a2 = np.sqrt(0.6) * np.array([[1, 0, 0, 0], [0, 1, 0, 0],
                                          [0, 0, 0, 1], [0, 0, 1, 0]])
            # define the channel rho -> 0.4 X{1} rho X{1} + 0.6 CNOT{0, 2} rho CNOT{0, 2}
            channel = gates.KrausChannel([((1,), a1), ((0, 2), a2)])
            # add the channel to the circuit
            c.add(channel)
    """

    def __init__(self, ops):
        super().__init__()
        self.name = "KrausChannel"
        if isinstance(ops[0], Gate):
            self.gates = tuple(ops)
            self.target_qubits = tuple(
                sorted({q for gate in ops for q in gate.target_qubits})
            )
        else:
            gates, qubitset = [], set()
            for qubits, matrix in ops:
                rank = 2 ** len(qubits)
                shape = tuple(matrix.shape)
                if shape != (rank, rank):
                    raise_error(
                        ValueError,
                        f"Invalid Krauss operator shape {shape} for "
                        + f"acting on {len(qubits)} qubits.",
                    )
                qubitset.update(qubits)
                gates.append(Unitary(matrix, *list(qubits)))
            self.gates = tuple(gates)
            self.target_qubits = tuple(sorted(qubitset))
        self.init_args = [self.gates]
        self.coefficients = len(self.gates) * (1,)
        self.coefficient_sum = 1

    def to_choi(self, order: str = "row", backend=None):
        """Returns the Choi representation :math:`\\mathcal{E}`
        of the Kraus channel :math:`\\{K_{\\alpha}\\}_{\\alpha}`.

        .. math::
            \\mathcal{E} = \\sum_{\\alpha} \\, |K_{\\alpha}\\rangle\\rangle \\langle\\langle K_{\\alpha}|

        Args:
            order (str, optional): If ``"row"``, vectorization of
                Kraus operators is performed row-wise. If ``"column"``,
                vectorization is done column-wise. If ``"system"``,
                vectorization is done block-wise. Defaut is ``"row"``.
            backend (``qibo.backends.abstract.Backend``, optional):
                backend to be used in the execution. If ``None``,
                it uses ``GlobalBackend()``. Defaults to ``None``.

        Returns:
            Choi representation of the Kraus channel.
        """
        import numpy as np

        from qibo.quantum_info.superoperator_transformations import vectorization

        if backend is None:  # pragma: no cover
            from qibo.backends import GlobalBackend

            backend = GlobalBackend()

        self.nqubits = 1 + max(self.target_qubits)

        if self.name != "KrausChannel":
            p0 = 1
            for coeff in self.coefficients:
                p0 = p0 - coeff
            self.coefficients += (p0,)
            self.gates += (I(*self.target_qubits),)

        super_op = np.zeros((4**self.nqubits, 4**self.nqubits), dtype="complex")
        for coeff, gate in zip(self.coefficients, self.gates):
            kraus_op = FusedGate(*range(self.nqubits))
            kraus_op.append(gate)
            kraus_op = kraus_op.asmatrix(backend)
            kraus_op = vectorization(kraus_op, order=order)
            super_op += coeff * np.outer(kraus_op, np.conj(kraus_op))
            del kraus_op

        super_op = backend.cast(super_op, dtype=super_op.dtype)

        return super_op

    def to_superop(self, order: str = "row", backend=None):
        """Returns the Liouville representation of the Kraus channel.

        Args:
            order (str, optional): If ``"row"``, vectorization of
                Kraus operators is performed row-wise. If ``"column"``,
                vectorization is done column-wise. If ``"system"``,
                it raises ``NotImplementedError``. Defaut is ``"row"``.
            backend (``qibo.backends.abstract.Backend``, optional):
                backend to be used in the execution. If ``None``,
                it uses ``GlobalBackend()``. Defaults to ``None``.

        Returns:
            Liouville representation of the channel.
        """
        import numpy as np

        from qibo.quantum_info.superoperator_transformations import choi_to_liouville

        if backend is None:  # pragma: no cover
            from qibo.backends import GlobalBackend

            backend = GlobalBackend()

        super_op = self.to_choi(order=order, backend=backend)
        super_op = choi_to_liouville(super_op, order=order)
        super_op = backend.cast(super_op, dtype=super_op.dtype)

        return super_op

    def to_pauli_liouville(self, normalize: bool = False, backend=None):
        """Returns the Liouville representation of the Kraus channel
        in the Pauli basis.

        Args:
            normalize (bool, optional): If ``True``, normalized basis ir returned.
                Defaults to False.
            backend (``qibo.backends.abstract.Backend``, optional): backend
                to be used in the execution. If ``None``, it uses
                ``GlobalBackend()``. Defaults to ``None``.

        Returns:
            Pauli-Liouville representation of the channel.
        """
        import numpy as np

        from qibo.quantum_info.basis import comp_basis_to_pauli

        if backend is None:  # pragma: no cover
            from qibo.backends import GlobalBackend

            backend = GlobalBackend()

        super_op = self.to_superop(backend=backend)

        # unitary that transforms from comp basis to pauli basis
        U = comp_basis_to_pauli(self.nqubits, normalize)
        U = backend.cast(U, dtype=U.dtype)

        super_op = U @ super_op @ np.transpose(np.conj(U))
        super_op = backend.cast(super_op, dtype=super_op.dtype)

        return super_op


class UnitaryChannel(KrausChannel):
    """Channel that is a probabilistic sum of unitary operations.

    Implements the following transformation:

    .. math::
        \\mathcal{E}(\\rho ) = \\left (1 - \\sum _k p_k \\right )\\rho +
                                \\sum _k p_k U_k \\rho U_k^\\dagger

    where U are arbitrary unitary operators and p are floats between 0 and 1.
    Note that unlike :class:`qibo.gates.KrausChannel` which requires
    density matrices, it is possible to simulate the unitary channel using
    state vectors and probabilistic sampling. For more information on this
    approach we refer to :ref:`Using repeated execution <repeatedexec-example>`.

    Args:
        probabilities (list): List of floats that correspond to the probability
            that each unitary Uk is applied.
        ops (list): List of  operators as pairs ``(qubits, Uk)`` where
            ``qubits`` refers the qubit ids that ``Uk`` acts on and ``Uk`` is
            the corresponding matrix as a ``np.ndarray``/``tf.Tensor``.
            Must have the same length as the given probabilities ``p``.
    """

    def __init__(self, probabilities, ops):
        if len(probabilities) != len(ops):
            raise_error(
                ValueError,
                f"Probabilities list has length {len(probabilities)} while "
                + f"{len(ops)} gates were given.",
            )
        for p in probabilities:
            if p < 0 or p > 1:
                raise_error(
                    ValueError,
                    f"Probabilities should be between 0 and 1 but {p} was given.",
                )
        super().__init__(ops)
        self.name = "UnitaryChannel"
        self.coefficients = tuple(probabilities)
        self.coefficient_sum = sum(probabilities)
        if self.coefficient_sum > 1 + PRECISION_TOL or self.coefficient_sum <= 0:
            raise_error(
                ValueError,
                "UnitaryChannel probability sum should be "
                + f"between 0 and 1 but is {self.coefficient_sum}.",
            )

        self.init_args = [probabilities, self.gates]

    def apply(self, backend, state, nqubits):
        return backend.apply_channel(self, state, nqubits)


class PauliNoiseChannel(UnitaryChannel):
    """Noise channel that applies Pauli operators with given probabilities.

    Implements the following transformation:

    .. math::
        \\mathcal{E}(\\rho ) = (1 - p_x - p_y - p_z) \\rho + p_x X\\rho X + p_y Y\\rho Y + p_z Z\\rho Z

    which can be used to simulate phase flip and bit flip errors.
    This channel can be simulated using either density matrices or state vectors
    and sampling with repeated execution.
    See :ref:`How to perform noisy simulation? <noisy-example>` for more
    information.

    Args:
        q (int): Qubit id that the noise acts on.
        px (float): Bit flip (X) error probability.
        py (float): Y-error probability.
        pz (float): Phase flip (Z) error probability.
    """

    def __init__(self, q, px=0, py=0, pz=0):
        warnings.warn(
            "This channel will be removed in a later release. "
            + "Use GeneralizedPauliNoiseChannel instead.",
            DeprecationWarning,
        )

        probs, gates = [], []
        for p, gate in [(px, X), (py, Y), (pz, Z)]:
            if p > 0:
                probs.append(p)
                gates.append(gate(q))

        super().__init__(probs, gates)
        self.name = "PauliNoiseChannel"
        assert self.target_qubits == (q,)

        self.init_args = [q]
        self.init_kwargs = {"px": px, "py": py, "pz": pz}


class GeneralizedPauliNoiseChannel(UnitaryChannel):
    """Multi-qubit noise channel that applies Pauli operators with given probabilities.

    Implements the following transformation:

    .. math::
        \\mathcal{E}(\\rho ) = \\left (1 - \\sum _{k} p_{k} \\right ) \\, \\rho +
                                \\sum_{k} \\, p_{k} \\, P_{k} \\, \\rho \\, P_{k}


    where :math:`P_{k}` is the :math:`k`-th Pauli ``string`` and :math:`p_{k}` is
    the probability associated to :math:`P_{k}`.

    Example:
        .. testcode::

            import numpy as np

            from itertools import product

            from qibo.gates.channels import GeneralizedPauliNoiseChannel

            qubits = (0, 2)
            nqubits = len(qubits)

            # excluding the Identity operator
            paulis = list(product(["I", "X"], repeat=nqubits))[1:]
            # this next line is optional
            paulis = [''.join(pauli) for pauli in paulis]

            probabilities = np.random.rand(len(paulis) + 1)
            probabilities /= np.sum(probabilities)
            #Excluding probability of Identity operator
            probabilities = probabilities[1:]

            channel = GeneralizedPauliNoiseChannel(
                qubits, list(zip(paulis, probabilities))
            )

    This channel can be simulated using either density matrices or state vectors
    and sampling with repeated execution.
    See :ref:`How to perform noisy simulation? <noisy-example>` for more
    information.

    Args:
        qubits (int or list or tuple): Qubits that the noise acts on.
        operators (list): list of operators as pairs :math:`(P_{k}, p_{k})`.
    """

    def __init__(self, qubits: Tuple[int, list, tuple], operators: list):
        warnings.warn(
            "The class GeneralizedPauliNoiseChannel will be renamed "
            + "PauliNoiseChannel in a later release."
        )

        if isinstance(qubits, int) is True:
            qubits = (qubits,)

        probabilities, paulis = [], []
        for pauli, probability in operators:
            probabilities.append(probability)
            paulis.append(pauli)

        single_paulis = {"I": I, "X": X, "Y": Y, "Z": Z}

        gates = []
        for pauli in paulis:
            fgate = FusedGate(*qubits)
            for q, p in zip(qubits, pauli):
                fgate.append(single_paulis[p](q))
            gates.append(fgate)
        self.gates = tuple(gates)
        self.coefficients = tuple(probabilities)

        super().__init__(probabilities, gates)
        self.name = "GeneralizedPauliNoiseChannel"


class DepolarizingChannel(Channel):
    """:math:`n`-qubit Depolarizing quantum error channel,

    .. math::
        \\mathcal{E}(\\rho ) = (1 - \\lambda) \\rho +\\lambda \\text{Tr}_q[\\rho]\\otimes \\frac{I}{2^n}

    where :math:`\\lambda` is the depolarizing error parameter
    and :math:`0 \\le \\lambda \\le 4^n / (4^n - 1)`.

    * If :math:`\\lambda = 1` this is a completely depolarizing channel
      :math:`E(\\rho) = I / 2^n`
    * If :math:`\\lambda = 4^n / (4^n - 1)` this is a uniform Pauli
      error channel: :math:`E(\\rho) = \\sum_j P_j \\rho P_j / (4^n - 1)` for
      all :math:`P_j \\neq I`.

    Args:
        q (tuple): Qubit ids that the noise acts on.
        lam (float): Depolarizing error parameter.
    """

    def __init__(self, q, lam: str = 0):
        super().__init__()
        num_qubits = len(q)
        num_terms = 4**num_qubits
        max_param = num_terms / (num_terms - 1)
        if lam < 0 or lam > max_param:
            raise_error(
                ValueError,
                f"Depolarizing parameter must be in between 0 and {max_param}.",
            )

        self.name = "DepolarizingChannel"
        self.target_qubits = q

        self.init_args = [q]
        self.init_kwargs = {"lam": lam}

    def apply_density_matrix(self, backend, state, nqubits):
<<<<<<< HEAD
        return backend.depolarizing_error_density_matrix(self, state, nqubits)
=======
        lam = self.init_kwargs["lam"]
        state_evolved = (1 - lam) * backend.cast(state) + (
            lam / 2**nqubits
        ) * backend.cast(I(*range(nqubits)).asmatrix(backend))

        return state_evolved
>>>>>>> e70426cd

    def apply(self, backend, state, nqubits):
        num_qubits = len(self.target_qubits)
        num_terms = 4**num_qubits
        prob_pauli = self.init_kwargs["lam"] / num_terms
        probs = (num_terms - 1) * [prob_pauli]
        gates = []
        for pauli_list in list(product([I, X, Y, Z], repeat=num_qubits))[1::]:
            fgate = FusedGate(*self.target_qubits)
            for j, pauli in enumerate(pauli_list):
                fgate.append(pauli(j))
            gates.append(fgate)
        self.gates = tuple(gates)
        self.coefficients = tuple(probs)

        return backend.apply_channel(self, state, nqubits)


class ResetChannel(Channel):
    """Single-qubit reset channel.

    Implements the following transformation:

    .. math::
        \\mathcal{E}(\\rho ) = (1 - p_0 - p_1) \\rho
        +  \\mathrm{Tr}_q[\\rho] \\otimes (p_0|0\\rangle \\langle 0| + p_1|1\\rangle \\langle 1|),

    Args:
        q (int): Qubit id that the channel acts on.
        p0 (float): Probability to reset to 0.
        p1 (float): Probability to reset to 1.
    """

    def __init__(self, q, p0=0.0, p1=0.0):
        super().__init__()
        self.name = "ResetChannel"
        self.target_qubits = (q,)
        self.coefficients = (p0, p1)
        self.init_args = [q]
        self.init_kwargs = {"p0": p0, "p1": p1}

    def apply_density_matrix(self, backend, state, nqubits):
        return backend.reset_error_density_matrix(self, state, nqubits)


class ThermalRelaxationChannel(Channel):
    """Single-qubit thermal relaxation error channel.

    Implements the following transformation:

    If :math:`T_1 \\geq T_2`:

    .. math::
        \\mathcal{E} (\\rho ) = (1 - p_z - p_0 - p_1)\\rho + p_zZ\\rho Z
        +  \\mathrm{Tr}_q[\\rho] \\otimes (p_0|0\\rangle \\langle 0| + p_1|1\\rangle \\langle 1|)


    while if :math:`T_1 < T_2`:

    .. math::
        \\mathcal{E}(\\rho ) = \\mathrm{Tr} _\\mathcal{X}\\left [\\Lambda _{\\mathcal{X}\\mathcal{Y}}(\\rho _\\mathcal{X} ^T \\otimes \\mathbb{I}_\\mathcal{Y})\\right ]

    with

    .. math::
        \\Lambda = \\begin{pmatrix}
        1 - p_1 & 0 & 0 & e^{-t / T_2} \\\\
        0 & p_1 & 0 & 0 \\\\
        0 & 0 & p_0 & 0 \\\\
        e^{-t / T_2} & 0 & 0 & 1 - p_0
        \\end{pmatrix}

    where :math:`p_0 = (1 - e^{-t / T_1})(1 - \\eta )` :math:`p_1 = (1 - e^{-t / T_1})\\eta`
    and :math:`p_z = 1 - e^{-t / T_1} + e^{-t / T_2} - e^{t / T_1 - t / T_2}`.
    Here :math:`\\eta` is the ``excited_population``
    and :math:`t` is the ``time``, both controlled by the user.
    This gate is based on
    `Qiskit's thermal relaxation error channel <https://qiskit.org/documentation/stubs/qiskit.providers.aer.noise.thermal_relaxation_error.html#qiskit.providers.aer.noise.thermal_relaxation_error>`_.

    Args:
        q (int): Qubit id that the noise channel acts on.
        t1 (float): T1 relaxation time. Should satisfy ``t1 > 0``.
        t2 (float): T2 dephasing time.
            Should satisfy ``t1 > 0`` and ``t2 < 2 * t1``.
        time (float): the gate time for relaxation error.
        excited_population (float): the population of the excited state at
            equilibrium. Default is 0.
    """

    def __init__(self, q, t1, t2, time, excited_population=0):
        super().__init__()
        self.name = "ThermalRelaxationChannel"
        self.target_qubits = (q,)
        self.init_args = [q, t1, t2, time]
        self.init_kwargs = {"excited_population": excited_population}

        # check given parameters
        if excited_population < 0 or excited_population > 1:
            raise_error(
                ValueError, f"Invalid excited state population {excited_population}."
            )
        if time < 0:
            raise_error(ValueError, "Invalid gate_time ({time} < 0).")
        if t1 <= 0:
            raise_error(
                ValueError, "Invalid T_1 relaxation time parameter: " "T_1 <= 0."
            )
        if t2 <= 0:
            raise_error(
                ValueError, "Invalid T_2 relaxation time parameter: " "T_2 <= 0."
            )
        if t2 > 2 * t1:
            raise_error(
                ValueError,
                "Invalid T_2 relaxation time parameter: " "T_2 greater than 2 * T_1.",
            )

        # calculate probabilities
        import numpy as np

        self.t1, self.t2 = t1, t2
        p_reset = 1 - np.exp(-time / t1)
        self.coefficients = [
            p_reset * (1 - excited_population),
            p_reset * excited_population,
        ]
        if t1 < t2:
            self.coefficients.append(np.exp(-time / t2))
        else:
            pz = p_reset + np.exp(-time / t2) * (1 - np.exp(time / t1))
            self.coefficients.append(pz)

    def apply_density_matrix(self, backend, state, nqubits):
        q = self.target_qubits[0]
        if self.t1 < self.t2:
            from qibo.gates import Unitary

            preset0, preset1, exp_t2 = self.coefficients
            matrix = [
                [1 - preset1, 0, 0, preset0],
                [0, exp_t2, 0, 0],
                [0, 0, exp_t2, 0],
                [preset1, 0, 0, 1 - preset0],
            ]

            qubits = (q, q + nqubits)
            gate = Unitary(matrix, *qubits)
            return backend.thermal_error_density_matrix(gate, state, nqubits)

        else:
            from qibo.gates import Z

            pz = self.coefficients[-1]
            return (
                backend.reset_error_density_matrix(self, state, nqubits)
                - pz * backend.cast(state)
                + pz * backend.apply_gate_density_matrix(Z(0), state, nqubits)
            )<|MERGE_RESOLUTION|>--- conflicted
+++ resolved
@@ -428,16 +428,7 @@
         self.init_kwargs = {"lam": lam}
 
     def apply_density_matrix(self, backend, state, nqubits):
-<<<<<<< HEAD
         return backend.depolarizing_error_density_matrix(self, state, nqubits)
-=======
-        lam = self.init_kwargs["lam"]
-        state_evolved = (1 - lam) * backend.cast(state) + (
-            lam / 2**nqubits
-        ) * backend.cast(I(*range(nqubits)).asmatrix(backend))
-
-        return state_evolved
->>>>>>> e70426cd
 
     def apply(self, backend, state, nqubits):
         num_qubits = len(self.target_qubits)
