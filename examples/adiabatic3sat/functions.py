--- conflicted
+++ resolved
@@ -78,11 +78,7 @@
 
 def ground_state(nqubits):
     """Returns |++...+> state to be used as the ground state of the easy Hamiltonian."""
-<<<<<<< HEAD
-    return K.cast(np.ones(2 ** nqubits) / np.sqrt(2 ** nqubits))
-=======
     return np.ones(2 ** nqubits) / np.sqrt(2 ** nqubits)
->>>>>>> 47ad4adc
 
 
 def plot(qubits, ground, first, gap, dt, T):
