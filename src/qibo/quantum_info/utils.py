--- conflicted
+++ resolved
@@ -191,8 +191,6 @@
 
 def hellinger_distance(prob_dist_p, prob_dist_q, validate: bool = False, backend=None):
     """Calculates the Hellinger distance :math:`H` between two discrete probability distributions.
-<<<<<<< HEAD
-=======
 
     For probabilities :math:`\\mathbf{p}` and :math:`\\mathbf{q}`, it is defined as
 
@@ -254,7 +252,6 @@
 
 def hellinger_fidelity(prob_dist_p, prob_dist_q, validate: bool = False, backend=None):
     """Calculates the Hellinger fidelity between two discrete probability distributions.
->>>>>>> 46c10ca8
 
     For probabilities :math:`p` and :math:`q`, the fidelity is defined as
 
@@ -273,39 +270,7 @@
             :class:`qibo.backends.GlobalBackend`. Defaults to ``None``.
 
     Returns:
-<<<<<<< HEAD
-        (float): Hellinger distance :math:`H(p, q)`.
-    """
-    backend = _check_backend(backend)
-
-    if isinstance(prob_dist_p, list):
-        prob_dist_p = backend.cast(prob_dist_p, dtype=np.float64)
-    if isinstance(prob_dist_q, list):
-        prob_dist_q = backend.cast(prob_dist_q, dtype=np.float64)
-
-    if (len(prob_dist_p.shape) != 1) or (len(prob_dist_q.shape) != 1):
-        raise_error(
-            TypeError,
-            "Probability arrays must have dims (k,) but have "
-            + f"dims {prob_dist_p.shape} and {prob_dist_q.shape}.",
-        )
-
-    if (len(prob_dist_p) == 0) or (len(prob_dist_q) == 0):
-        raise_error(TypeError, "At least one of the arrays is empty.")
-
-    if validate:
-        if (any(prob_dist_p < 0) or any(prob_dist_p > 1.0)) or (
-            any(prob_dist_q < 0) or any(prob_dist_q > 1.0)
-        ):
-            raise_error(
-                ValueError,
-                "All elements of the probability array must be between 0. and 1..",
-            )
-        if np.abs(np.sum(prob_dist_p) - 1.0) > PRECISION_TOL:
-            raise_error(ValueError, "First probability array must sum to 1.")
-=======
         (float): Hellinger fidelity.
->>>>>>> 46c10ca8
 
     """
     backend = _check_backend(backend)
